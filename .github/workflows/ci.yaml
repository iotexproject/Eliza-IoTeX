name: ci
on:
    push:
        branches: [main]
    pull_request:
        branches: [main]
jobs:
    check:
        runs-on: ubuntu-latest
        steps:
            - uses: actions/checkout@v4
            
            - uses: pnpm/action-setup@v3
              with:
                  version: 9.4.0
<<<<<<< HEAD

            - name: Setup Node.js
              uses: actions/setup-node@v3
              with:
                  node-version: "22.x"

=======
            
            - uses: actions/setup-node@v4
              with:
                  node-version: '23'
                  cache: 'pnpm'
                  
>>>>>>> 5e79fad7
            - name: Install dependencies
              run: pnpm i
              
            - name: Run Prettier
              run: pnpm run prettier --check .
              
            - name: Build packages
              run: pnpm run build<|MERGE_RESOLUTION|>--- conflicted
+++ resolved
@@ -13,21 +13,12 @@
             - uses: pnpm/action-setup@v3
               with:
                   version: 9.4.0
-<<<<<<< HEAD
-
-            - name: Setup Node.js
-              uses: actions/setup-node@v3
-              with:
-                  node-version: "22.x"
-
-=======
             
             - uses: actions/setup-node@v4
               with:
                   node-version: '23'
                   cache: 'pnpm'
                   
->>>>>>> 5e79fad7
             - name: Install dependencies
               run: pnpm i
               
