import { createAnthropic } from "@ai-sdk/anthropic";
import { createGoogleGenerativeAI } from "@ai-sdk/google";
import { createGroq } from "@ai-sdk/groq";
import { createOpenAI } from "@ai-sdk/openai";
import { RecursiveCharacterTextSplitter } from "langchain/text_splitter";
import {
    generateObject as aiGenerateObject,
    generateText as aiGenerateText,
    CoreTool,
    GenerateObjectResult,
    StepResult as AIStepResult,
} from "ai";
import { Buffer } from "buffer";
import { createOllama } from "ollama-ai-provider";
import OpenAI from "openai";
import { encodingForModel, TiktokenModel } from "js-tiktoken";
import { AutoTokenizer } from "@huggingface/transformers";
import Together from "together-ai";
import { ZodSchema } from "zod";
import { elizaLogger } from "./index.ts";
import {
    models,
    getModelSettings,
    getImageModelSettings,
    getEndpoint,
} from "./models.ts";
import {
    parseBooleanFromText,
    parseJsonArrayFromText,
    parseJSONObjectFromText,
    parseShouldRespondFromText,
    parseActionResponseFromText,
} from "./parsing.ts";
import settings from "./settings.ts";
import {
    Content,
    IAgentRuntime,
    IImageDescriptionService,
    ITextGenerationService,
    ModelClass,
    ModelProviderName,
    ServiceType,
    SearchResponse,
    ActionResponse,
    IVerifiableInferenceAdapter,
    VerifiableInferenceOptions,
    VerifiableInferenceResult,
    //VerifiableInferenceProvider,
    TelemetrySettings,
    TokenizerType,
} from "./types.ts";
import { fal } from "@fal-ai/client";
import { tavily } from "@tavily/core";

type Tool = CoreTool<any, any>;
type StepResult = AIStepResult<any>;

/**
 * Trims the provided text context to a specified token limit using a tokenizer model and type.
 *
 * The function dynamically determines the truncation method based on the tokenizer settings
 * provided by the runtime. If no tokenizer settings are defined, it defaults to using the
 * TikToken truncation method with the "gpt-4o" model.
 *
 * @async
 * @function trimTokens
 * @param {string} context - The text to be tokenized and trimmed.
 * @param {number} maxTokens - The maximum number of tokens allowed after truncation.
 * @param {IAgentRuntime} runtime - The runtime interface providing tokenizer settings.
 *
 * @returns {Promise<string>} A promise that resolves to the trimmed text.
 *
 * @throws {Error} Throws an error if the runtime settings are invalid or missing required fields.
 *
 * @example
 * const trimmedText = await trimTokens("This is an example text", 50, runtime);
 * console.log(trimmedText); // Output will be a truncated version of the input text.
 */
export async function trimTokens(
    context: string,
    maxTokens: number,
    runtime: IAgentRuntime
) {
    if (!context) return "";
    if (maxTokens <= 0) throw new Error("maxTokens must be positive");

    const tokenizerModel = runtime.getSetting("TOKENIZER_MODEL");
    const tokenizerType = runtime.getSetting("TOKENIZER_TYPE");

    if (!tokenizerModel || !tokenizerType) {
        // Default to TikToken truncation using the "gpt-4o" model if tokenizer settings are not defined
        return truncateTiktoken("gpt-4o", context, maxTokens);
    }

    // Choose the truncation method based on tokenizer type
    if (tokenizerType === TokenizerType.Auto) {
        return truncateAuto(tokenizerModel, context, maxTokens);
    }

    if (tokenizerType === TokenizerType.TikToken) {
        return truncateTiktoken(
            tokenizerModel as TiktokenModel,
            context,
            maxTokens
        );
    }

    elizaLogger.warn(`Unsupported tokenizer type: ${tokenizerType}`);
    return truncateTiktoken("gpt-4o", context, maxTokens);
}

async function truncateAuto(
    modelPath: string,
    context: string,
    maxTokens: number
) {
    try {
        const tokenizer = await AutoTokenizer.from_pretrained(modelPath);
        const tokens = tokenizer.encode(context);

        // If already within limits, return unchanged
        if (tokens.length <= maxTokens) {
            return context;
        }

        // Keep the most recent tokens by slicing from the end
        const truncatedTokens = tokens.slice(-maxTokens);

        // Decode back to text - js-tiktoken decode() returns a string directly
        return tokenizer.decode(truncatedTokens);
    } catch (error) {
        elizaLogger.error("Error in trimTokens:", error);
        // Return truncated string if tokenization fails
        return context.slice(-maxTokens * 4); // Rough estimate of 4 chars per token
    }
}

async function truncateTiktoken(
    model: TiktokenModel,
    context: string,
    maxTokens: number
) {
    try {
        const encoding = encodingForModel(model);

        // Encode the text into tokens
        const tokens = encoding.encode(context);

        // If already within limits, return unchanged
        if (tokens.length <= maxTokens) {
            return context;
        }

        // Keep the most recent tokens by slicing from the end
        const truncatedTokens = tokens.slice(-maxTokens);

        // Decode back to text - js-tiktoken decode() returns a string directly
        return encoding.decode(truncatedTokens);
    } catch (error) {
        elizaLogger.error("Error in trimTokens:", error);
        // Return truncated string if tokenization fails
        return context.slice(-maxTokens * 4); // Rough estimate of 4 chars per token
    }
}

/**
 * Gets the Cloudflare Gateway base URL for a specific provider if enabled
 * @param runtime The runtime environment
 * @param provider The model provider name
 * @returns The Cloudflare Gateway base URL if enabled, undefined otherwise
 */
function getCloudflareGatewayBaseURL(runtime: IAgentRuntime, provider: string): string | undefined {
    const isCloudflareEnabled = runtime.getSetting("CLOUDFLARE_GW_ENABLED") === "true";
    const cloudflareAccountId = runtime.getSetting("CLOUDFLARE_AI_ACCOUNT_ID");
    const cloudflareGatewayId = runtime.getSetting("CLOUDFLARE_AI_GATEWAY_ID");

    elizaLogger.debug("Cloudflare Gateway Configuration:", {
        isEnabled: isCloudflareEnabled,
        hasAccountId: !!cloudflareAccountId,
        hasGatewayId: !!cloudflareGatewayId,
        provider: provider
    });

    if (!isCloudflareEnabled) {
        elizaLogger.debug("Cloudflare Gateway is not enabled");
        return undefined;
    }

    if (!cloudflareAccountId) {
        elizaLogger.warn("Cloudflare Gateway is enabled but CLOUDFLARE_AI_ACCOUNT_ID is not set");
        return undefined;
    }

    if (!cloudflareGatewayId) {
        elizaLogger.warn("Cloudflare Gateway is enabled but CLOUDFLARE_AI_GATEWAY_ID is not set");
        return undefined;
    }

    const baseURL = `https://gateway.ai.cloudflare.com/v1/${cloudflareAccountId}/${cloudflareGatewayId}/${provider.toLowerCase()}`;
    elizaLogger.info("Using Cloudflare Gateway:", {
        provider,
        baseURL,
        accountId: cloudflareAccountId,
        gatewayId: cloudflareGatewayId
    });

    return baseURL;
}

/**
 * Send a message to the model for a text generateText - receive a string back and parse how you'd like
 * @param opts - The options for the generateText request.
 * @param opts.context The context of the message to be completed.
 * @param opts.stop A list of strings to stop the generateText at.
 * @param opts.model The model to use for generateText.
 * @param opts.frequency_penalty The frequency penalty to apply to the generateText.
 * @param opts.presence_penalty The presence penalty to apply to the generateText.
 * @param opts.temperature The temperature to apply to the generateText.
 * @param opts.max_context_length The maximum length of the context to apply to the generateText.
 * @returns The completed message.
 */

export async function generateText({
    runtime,
    context,
    modelClass,
    tools = {},
    onStepFinish,
    maxSteps = 1,
    stop,
    customSystemPrompt,
    verifiableInference = process.env.VERIFIABLE_INFERENCE_ENABLED === "true",
    verifiableInferenceOptions,
}: {
    runtime: IAgentRuntime;
    context: string;
    modelClass: ModelClass;
    tools?: Record<string, Tool>;
    onStepFinish?: (event: StepResult) => Promise<void> | void;
    maxSteps?: number;
    stop?: string[];
    customSystemPrompt?: string;
    verifiableInference?: boolean;
    verifiableInferenceAdapter?: IVerifiableInferenceAdapter;
    verifiableInferenceOptions?: VerifiableInferenceOptions;
}): Promise<string> {
    if (!context) {
        console.error("generateText context is empty");
        return "";
    }

    elizaLogger.log("Generating text...");

    elizaLogger.info("Generating text with options:", {
        modelProvider: runtime.modelProvider,
        model: modelClass,
        verifiableInference,
    });
    elizaLogger.log("Using provider:", runtime.modelProvider);
    // If verifiable inference is requested and adapter is provided, use it
    if (verifiableInference && runtime.verifiableInferenceAdapter) {
        elizaLogger.log(
            "Using verifiable inference adapter:",
            runtime.verifiableInferenceAdapter
        );
        try {
            const result: VerifiableInferenceResult =
                await runtime.verifiableInferenceAdapter.generateText(
                    context,
                    modelClass,
                    verifiableInferenceOptions
                );
            elizaLogger.log("Verifiable inference result:", result);
            // Verify the proof
            const isValid =
                await runtime.verifiableInferenceAdapter.verifyProof(result);
            if (!isValid) {
                throw new Error("Failed to verify inference proof");
            }

            return result.text;
        } catch (error) {
            elizaLogger.error("Error in verifiable inference:", error);
            throw error;
        }
    }

    const provider = runtime.modelProvider;
    elizaLogger.debug("Provider settings:", {
        provider,
        hasRuntime: !!runtime,
        runtimeSettings: {
            CLOUDFLARE_GW_ENABLED: runtime.getSetting("CLOUDFLARE_GW_ENABLED"),
            CLOUDFLARE_AI_ACCOUNT_ID: runtime.getSetting("CLOUDFLARE_AI_ACCOUNT_ID"),
            CLOUDFLARE_AI_GATEWAY_ID: runtime.getSetting("CLOUDFLARE_AI_GATEWAY_ID")
        }
    });

    const endpoint =
        runtime.character.modelEndpointOverride || getEndpoint(provider);
    const modelSettings = getModelSettings(runtime.modelProvider, modelClass);
    let model = modelSettings.name;

    // allow character.json settings => secrets to override models
    // FIXME: add MODEL_MEDIUM support
    switch (provider) {
        // if runtime.getSetting("LLAMACLOUD_MODEL_LARGE") is true and modelProvider is LLAMACLOUD, then use the large model
        case ModelProviderName.LLAMACLOUD:
            {
                switch (modelClass) {
                    case ModelClass.LARGE:
                        {
                            model =
                                runtime.getSetting("LLAMACLOUD_MODEL_LARGE") ||
                                model;
                        }
                        break;
                    case ModelClass.SMALL:
                        {
                            model =
                                runtime.getSetting("LLAMACLOUD_MODEL_SMALL") ||
                                model;
                        }
                        break;
                }
            }
            break;
        case ModelProviderName.TOGETHER:
            {
                switch (modelClass) {
                    case ModelClass.LARGE:
                        {
                            model =
                                runtime.getSetting("TOGETHER_MODEL_LARGE") ||
                                model;
                        }
                        break;
                    case ModelClass.SMALL:
                        {
                            model =
                                runtime.getSetting("TOGETHER_MODEL_SMALL") ||
                                model;
                        }
                        break;
                }
            }
            break;
        case ModelProviderName.OPENROUTER:
            {
                switch (modelClass) {
                    case ModelClass.LARGE:
                        {
                            model =
                                runtime.getSetting("LARGE_OPENROUTER_MODEL") ||
                                model;
                        }
                        break;
                    case ModelClass.SMALL:
                        {
                            model =
                                runtime.getSetting("SMALL_OPENROUTER_MODEL") ||
                                model;
                        }
                        break;
                }
            }
            break;
    }

    elizaLogger.info("Selected model:", model);

    const modelConfiguration = runtime.character?.settings?.modelConfig;
    const temperature =
        modelConfiguration?.temperature || modelSettings.temperature;
    const frequency_penalty =
        modelConfiguration?.frequency_penalty ||
        modelSettings.frequency_penalty;
    const presence_penalty =
        modelConfiguration?.presence_penalty || modelSettings.presence_penalty;
    const max_context_length =
        modelConfiguration?.maxInputTokens || modelSettings.maxInputTokens;
    const max_response_length =
        modelConfiguration?.max_response_length ||
        modelSettings.maxOutputTokens;
    const experimental_telemetry =
        modelConfiguration?.experimental_telemetry ||
        modelSettings.experimental_telemetry;

    const apiKey = runtime.token;

    try {
        elizaLogger.debug(
            `Trimming context to max length of ${max_context_length} tokens.`
        );

        context = await trimTokens(context, max_context_length, runtime);

        let response: string;

        const _stop = stop || modelSettings.stop;
        elizaLogger.debug(
            `Using provider: ${provider}, model: ${model}, temperature: ${temperature}, max response length: ${max_response_length}`
        );

        switch (provider) {
            // OPENAI & LLAMACLOUD shared same structure.
            case ModelProviderName.OPENAI:
            case ModelProviderName.ALI_BAILIAN:
            case ModelProviderName.VOLENGINE:
            case ModelProviderName.LLAMACLOUD:
            case ModelProviderName.NANOGPT:
            case ModelProviderName.HYPERBOLIC:
<<<<<<< HEAD
            case ModelProviderName.TOGETHER: {
                elizaLogger.debug("Initializing OpenAI model with Cloudflare check");
                const baseURL = getCloudflareGatewayBaseURL(runtime, 'openai') || endpoint;
                elizaLogger.debug("OpenAI baseURL result:", { baseURL });
                
                const openai = createOpenAI({ apiKey, baseURL });
              
=======
            case ModelProviderName.NINETEEN_AI:
            case ModelProviderName.TOGETHER:
>>>>>>> e162a0a4
            case ModelProviderName.AKASH_CHAT_API: {
                elizaLogger.debug("Initializing OpenAI model.");
                const openai = createOpenAI({
                    apiKey,
                    baseURL: endpoint,
                    fetch: runtime.fetch,
                });

                const { text: openaiResponse } = await aiGenerateText({
                    model: openai.languageModel(model),
                    prompt: context,
                    system:
                        runtime.character.system ??
                        settings.SYSTEM_PROMPT ??
                        undefined,
                    tools: tools,
                    onStepFinish: onStepFinish,
                    maxSteps: maxSteps,
                    temperature: temperature,
                    maxTokens: max_response_length,
                    frequencyPenalty: frequency_penalty,
                    presencePenalty: presence_penalty,
                    experimental_telemetry: experimental_telemetry,
                });

                response = openaiResponse;
                console.log("Received response from OpenAI model.");
                break;
            }

            case ModelProviderName.ETERNALAI: {
                elizaLogger.debug("Initializing EternalAI model.");
                const openai = createOpenAI({
                    apiKey,
                    baseURL: endpoint,
                    fetch: async (url: string, options: any) => {
                        const chain_id =
                            runtime.getSetting("ETERNALAI_CHAIN_ID") || "45762";
                        if (options?.body) {
                            const body = JSON.parse(options.body);
                            body.chain_id = chain_id;
                            options.body = JSON.stringify(body);
                        }
                        const fetching = await runtime.fetch(url, options);
                        if (
                            parseBooleanFromText(
                                runtime.getSetting("ETERNALAI_LOG")
                            )
                        ) {
                            elizaLogger.info(
                                "Request data: ",
                                JSON.stringify(options, null, 2)
                            );
                            const clonedResponse = fetching.clone();
                            try {
                                clonedResponse.json().then((data) => {
                                    elizaLogger.info(
                                        "Response data: ",
                                        JSON.stringify(data, null, 2)
                                    );
                                });
                            } catch (e) {
                                elizaLogger.debug(e);
                            }
                        }
                        return fetching;
                    },
                });

                const { text: openaiResponse } = await aiGenerateText({
                    model: openai.languageModel(model),
                    prompt: context,
                    system: runtime.character.system ?? settings.SYSTEM_PROMPT ?? undefined,
                    temperature: temperature,
                    maxTokens: max_response_length,
                    frequencyPenalty: frequency_penalty,
                    presencePenalty: presence_penalty,
                });

                response = openaiResponse;
                elizaLogger.debug("Received response from EternalAI model.");
                break;
            }

            case ModelProviderName.GOOGLE: {
                const google = createGoogleGenerativeAI({
                    apiKey,
                    fetch: runtime.fetch,
                });

                const { text: googleResponse } = await aiGenerateText({
                    model: google(model),
                    prompt: context,
                    system:
                        runtime.character.system ??
                        settings.SYSTEM_PROMPT ??
                        undefined,
                    tools: tools,
                    onStepFinish: onStepFinish,
                    maxSteps: maxSteps,
                    temperature: temperature,
                    maxTokens: max_response_length,
                    frequencyPenalty: frequency_penalty,
                    presencePenalty: presence_penalty,
                    experimental_telemetry: experimental_telemetry,
                });

                response = googleResponse;
                elizaLogger.debug("Received response from Google model.");
                break;
            }

            case ModelProviderName.ANTHROPIC: {
                elizaLogger.debug("Initializing Anthropic model with Cloudflare check");
                const baseURL = getCloudflareGatewayBaseURL(runtime, 'anthropic');
                elizaLogger.debug("Anthropic baseURL result:", { baseURL });

                const anthropic = createAnthropic({
                    apiKey,
                    fetch: runtime.fetch,
                });

                const anthropic = createAnthropic({ apiKey, baseURL });
                const { text: anthropicResponse } = await aiGenerateText({
                    model: anthropic.languageModel(model),
                    prompt: context,
                    system:
                        runtime.character.system ??
                        settings.SYSTEM_PROMPT ??
                        undefined,
                    tools: tools,
                    onStepFinish: onStepFinish,
                    maxSteps: maxSteps,
                    temperature: temperature,
                    maxTokens: max_response_length,
                    frequencyPenalty: frequency_penalty,
                    presencePenalty: presence_penalty,
                    experimental_telemetry: experimental_telemetry,
                });

                response = anthropicResponse;
                elizaLogger.debug("Received response from Anthropic model.");
                break;
            }

            case ModelProviderName.CLAUDE_VERTEX: {
                elizaLogger.debug("Initializing Claude Vertex model.");

                const anthropic = createAnthropic({
                    apiKey,
                    fetch: runtime.fetch,
                });

                const { text: anthropicResponse } = await aiGenerateText({
                    model: anthropic.languageModel(model),
                    prompt: context,
                    system:
                        runtime.character.system ??
                        settings.SYSTEM_PROMPT ??
                        undefined,
                    tools: tools,
                    onStepFinish: onStepFinish,
                    maxSteps: maxSteps,
                    temperature: temperature,
                    maxTokens: max_response_length,
                    frequencyPenalty: frequency_penalty,
                    presencePenalty: presence_penalty,
                    experimental_telemetry: experimental_telemetry,
                });

                response = anthropicResponse;
                elizaLogger.debug(
                    "Received response from Claude Vertex model."
                );
                break;
            }

            case ModelProviderName.GROK: {
                elizaLogger.debug("Initializing Grok model.");
                const grok = createOpenAI({
                    apiKey,
                    baseURL: endpoint,
                    fetch: runtime.fetch,
                });

                const { text: grokResponse } = await aiGenerateText({
                    model: grok.languageModel(model, {
                        parallelToolCalls: false,
                    }),
                    prompt: context,
                    system:
                        runtime.character.system ??
                        settings.SYSTEM_PROMPT ??
                        undefined,
                    tools: tools,
                    onStepFinish: onStepFinish,
                    maxSteps: maxSteps,
                    temperature: temperature,
                    maxTokens: max_response_length,
                    frequencyPenalty: frequency_penalty,
                    presencePenalty: presence_penalty,
                    experimental_telemetry: experimental_telemetry,
                });

                response = grokResponse;
                elizaLogger.debug("Received response from Grok model.");
                break;
            }

            case ModelProviderName.GROQ: {
                elizaLogger.debug("Initializing Groq model with Cloudflare check");
                const baseURL = getCloudflareGatewayBaseURL(runtime, 'groq');
                elizaLogger.debug("Groq baseURL result:", { baseURL });
                const groq = createGroq({ apiKey, fetch: runtime.fetch, baseURL });

                const { text: groqResponse } = await aiGenerateText({
                    model: groq.languageModel(model),
                    prompt: context,
                    system: runtime.character.system ?? settings.SYSTEM_PROMPT ?? undefined,
                    temperature: temperature,
                    system:
                        runtime.character.system ??
                        settings.SYSTEM_PROMPT ??
                        undefined,
                    tools: tools,
                    onStepFinish: onStepFinish,
                    maxSteps: maxSteps,
                    maxTokens: max_response_length,
                    frequencyPenalty: frequency_penalty,
                    presencePenalty: presence_penalty,
                    experimental_telemetry: experimental_telemetry,
                });

                response = groqResponse;
                elizaLogger.debug("Received response from Groq model.");
                break;
            }

            case ModelProviderName.LLAMALOCAL: {
                elizaLogger.debug(
                    "Using local Llama model for text completion."
                );
                const textGenerationService =
                    runtime.getService<ITextGenerationService>(
                        ServiceType.TEXT_GENERATION
                    );

                if (!textGenerationService) {
                    throw new Error("Text generation service not found");
                }

                response = await textGenerationService.queueTextCompletion(
                    context,
                    temperature,
                    _stop,
                    frequency_penalty,
                    presence_penalty,
                    max_response_length
                );
                elizaLogger.debug("Received response from local Llama model.");
                break;
            }

            case ModelProviderName.REDPILL: {
                elizaLogger.debug("Initializing RedPill model.");
                const serverUrl = getEndpoint(provider);
                const openai = createOpenAI({
                    apiKey,
                    baseURL: serverUrl,
                    fetch: runtime.fetch,
                });

                const { text: redpillResponse } = await aiGenerateText({
                    model: openai.languageModel(model),
                    prompt: context,
                    temperature: temperature,
                    system:
                        runtime.character.system ??
                        settings.SYSTEM_PROMPT ??
                        undefined,
                    tools: tools,
                    onStepFinish: onStepFinish,
                    maxSteps: maxSteps,
                    maxTokens: max_response_length,
                    frequencyPenalty: frequency_penalty,
                    presencePenalty: presence_penalty,
                    experimental_telemetry: experimental_telemetry,
                });

                response = redpillResponse;
                elizaLogger.debug("Received response from redpill model.");
                break;
            }

            case ModelProviderName.OPENROUTER: {
                elizaLogger.debug("Initializing OpenRouter model.");
                const serverUrl = getEndpoint(provider);
                const openrouter = createOpenAI({
                    apiKey,
                    baseURL: serverUrl,
                    fetch: runtime.fetch,
                });

                const { text: openrouterResponse } = await aiGenerateText({
                    model: openrouter.languageModel(model),
                    prompt: context,
                    temperature: temperature,
                    system:
                        runtime.character.system ??
                        settings.SYSTEM_PROMPT ??
                        undefined,
                    tools: tools,
                    onStepFinish: onStepFinish,
                    maxSteps: maxSteps,
                    maxTokens: max_response_length,
                    frequencyPenalty: frequency_penalty,
                    presencePenalty: presence_penalty,
                    experimental_telemetry: experimental_telemetry,
                });

                response = openrouterResponse;
                elizaLogger.debug("Received response from OpenRouter model.");
                break;
            }

            case ModelProviderName.OLLAMA:
                {
                    elizaLogger.debug("Initializing Ollama model.");

                    const ollamaProvider = createOllama({
                        baseURL: getEndpoint(provider) + "/api",
                        fetch: runtime.fetch,
                    });
                    const ollama = ollamaProvider(model);

                    elizaLogger.debug("****** MODEL\n", model);

                    const { text: ollamaResponse } = await aiGenerateText({
                        model: ollama,
                        prompt: context,
                        tools: tools,
                        onStepFinish: onStepFinish,
                        temperature: temperature,
                        maxSteps: maxSteps,
                        maxTokens: max_response_length,
                        frequencyPenalty: frequency_penalty,
                        presencePenalty: presence_penalty,
                        experimental_telemetry: experimental_telemetry,
                    });

                    response = ollamaResponse;
                }
                elizaLogger.debug("Received response from Ollama model.");
                break;

            case ModelProviderName.HEURIST: {
                elizaLogger.debug("Initializing Heurist model.");
                const heurist = createOpenAI({
                    apiKey: apiKey,
                    baseURL: endpoint,
                    fetch: runtime.fetch,
                });

                const { text: heuristResponse } = await aiGenerateText({
                    model: heurist.languageModel(model),
                    prompt: context,
                    system:
                        customSystemPrompt ??
                        runtime.character.system ??
                        settings.SYSTEM_PROMPT ??
                        undefined,
                    tools: tools,
                    onStepFinish: onStepFinish,
                    temperature: temperature,
                    maxTokens: max_response_length,
                    maxSteps: maxSteps,
                    frequencyPenalty: frequency_penalty,
                    presencePenalty: presence_penalty,
                    experimental_telemetry: experimental_telemetry,
                });

                response = heuristResponse;
                elizaLogger.debug("Received response from Heurist model.");
                break;
            }
            case ModelProviderName.GAIANET: {
                elizaLogger.debug("Initializing GAIANET model.");

                var baseURL = getEndpoint(provider);
                if (!baseURL) {
                    switch (modelClass) {
                        case ModelClass.SMALL:
                            baseURL =
                                settings.SMALL_GAIANET_SERVER_URL ||
                                "https://llama3b.gaia.domains/v1";
                            break;
                        case ModelClass.MEDIUM:
                            baseURL =
                                settings.MEDIUM_GAIANET_SERVER_URL ||
                                "https://llama8b.gaia.domains/v1";
                            break;
                        case ModelClass.LARGE:
                            baseURL =
                                settings.LARGE_GAIANET_SERVER_URL ||
                                "https://qwen72b.gaia.domains/v1";
                            break;
                    }
                }

                elizaLogger.debug("Using GAIANET model with baseURL:", baseURL);

                const openai = createOpenAI({
                    apiKey,
                    baseURL: endpoint,
                    fetch: runtime.fetch,
                });

                const { text: openaiResponse } = await aiGenerateText({
                    model: openai.languageModel(model),
                    prompt: context,
                    system:
                        runtime.character.system ??
                        settings.SYSTEM_PROMPT ??
                        undefined,
                    tools: tools,
                    onStepFinish: onStepFinish,
                    maxSteps: maxSteps,
                    temperature: temperature,
                    maxTokens: max_response_length,
                    frequencyPenalty: frequency_penalty,
                    presencePenalty: presence_penalty,
                    experimental_telemetry: experimental_telemetry,
                });

                response = openaiResponse;
                elizaLogger.debug("Received response from GAIANET model.");
                break;
            }

            case ModelProviderName.GALADRIEL: {
                elizaLogger.debug("Initializing Galadriel model.");
                const headers = {};
                const fineTuneApiKey = runtime.getSetting(
                    "GALADRIEL_FINE_TUNE_API_KEY"
                );
                if (fineTuneApiKey) {
                    headers["Fine-Tune-Authentication"] = fineTuneApiKey;
                }
                const galadriel = createOpenAI({
                    headers,
                    apiKey: apiKey,
                    baseURL: endpoint,
                    fetch: runtime.fetch,
                });

                const { text: galadrielResponse } = await aiGenerateText({
                    model: galadriel.languageModel(model),
                    prompt: context,
                    system:
                        runtime.character.system ??
                        settings.SYSTEM_PROMPT ??
                        undefined,
                    tools: tools,
                    onStepFinish: onStepFinish,
                    maxSteps: maxSteps,
                    temperature: temperature,
                    maxTokens: max_response_length,
                    frequencyPenalty: frequency_penalty,
                    presencePenalty: presence_penalty,
                    experimental_telemetry: experimental_telemetry,
                });

                response = galadrielResponse;
                elizaLogger.debug("Received response from Galadriel model.");
                break;
            }

            case ModelProviderName.INFERA: {
                elizaLogger.debug("Initializing Infera model.");

                const apiKey = settings.INFERA_API_KEY || runtime.token;

                const infera = createOpenAI({
                    apiKey,
                    baseURL: endpoint,
                    headers: {
                        api_key: apiKey,
                        "Content-Type": "application/json",
                    },
                });

                const { text: inferaResponse } = await aiGenerateText({
                    model: infera.languageModel(model),
                    prompt: context,
                    system:
                        runtime.character.system ??
                        settings.SYSTEM_PROMPT ??
                        undefined,
                    temperature: temperature,
                    maxTokens: max_response_length,
                    frequencyPenalty: frequency_penalty,
                    presencePenalty: presence_penalty,
                });
                response = inferaResponse;
                elizaLogger.debug("Received response from Infera model.");
                break;
            }

            case ModelProviderName.VENICE: {
                elizaLogger.debug("Initializing Venice model.");
                const venice = createOpenAI({
                    apiKey: apiKey,
                    baseURL: endpoint,
                });

                const { text: veniceResponse } = await aiGenerateText({
                    model: venice.languageModel(model),
                    prompt: context,
                    system:
                        runtime.character.system ??
                        settings.SYSTEM_PROMPT ??
                        undefined,
                    tools: tools,
                    onStepFinish: onStepFinish,
                    temperature: temperature,
                    maxSteps: maxSteps,
                    maxTokens: max_response_length,
                });

                response = veniceResponse;
                elizaLogger.debug("Received response from Venice model.");
                break;
            }

            default: {
                const errorMessage = `Unsupported provider: ${provider}`;
                elizaLogger.error(errorMessage);
                throw new Error(errorMessage);
            }
        }

        return response;
    } catch (error) {
        elizaLogger.error("Error in generateText:", error);
        throw error;
    }
}

/**
 * Sends a message to the model to determine if it should respond to the given context.
 * @param opts - The options for the generateText request
 * @param opts.context The context to evaluate for response
 * @param opts.stop A list of strings to stop the generateText at
 * @param opts.model The model to use for generateText
 * @param opts.frequency_penalty The frequency penalty to apply (0.0 to 2.0)
 * @param opts.presence_penalty The presence penalty to apply (0.0 to 2.0)
 * @param opts.temperature The temperature to control randomness (0.0 to 2.0)
 * @param opts.serverUrl The URL of the API server
 * @param opts.max_context_length Maximum allowed context length in tokens
 * @param opts.max_response_length Maximum allowed response length in tokens
 * @returns Promise resolving to "RESPOND", "IGNORE", "STOP" or null
 */
export async function generateShouldRespond({
    runtime,
    context,
    modelClass,
}: {
    runtime: IAgentRuntime;
    context: string;
    modelClass: ModelClass;
}): Promise<"RESPOND" | "IGNORE" | "STOP" | null> {
    let retryDelay = 1000;
    while (true) {
        try {
            elizaLogger.debug(
                "Attempting to generate text with context:",
                context
            );
            const response = await generateText({
                runtime,
                context,
                modelClass,
            });

            elizaLogger.debug("Received response from generateText:", response);
            const parsedResponse = parseShouldRespondFromText(response.trim());
            if (parsedResponse) {
                elizaLogger.debug("Parsed response:", parsedResponse);
                return parsedResponse;
            } else {
                elizaLogger.debug("generateShouldRespond no response");
            }
        } catch (error) {
            elizaLogger.error("Error in generateShouldRespond:", error);
            if (
                error instanceof TypeError &&
                error.message.includes("queueTextCompletion")
            ) {
                elizaLogger.error(
                    "TypeError: Cannot read properties of null (reading 'queueTextCompletion')"
                );
            }
        }

        elizaLogger.log(`Retrying in ${retryDelay}ms...`);
        await new Promise((resolve) => setTimeout(resolve, retryDelay));
        retryDelay *= 2;
    }
}

/**
 * Splits content into chunks of specified size with optional overlapping bleed sections
 * @param content - The text content to split into chunks
 * @param chunkSize - The maximum size of each chunk in tokens
 * @param bleed - Number of characters to overlap between chunks (default: 100)
 * @returns Promise resolving to array of text chunks with bleed sections
 */
export async function splitChunks(
    content: string,
    chunkSize: number = 512,
    bleed: number = 20
): Promise<string[]> {
    const textSplitter = new RecursiveCharacterTextSplitter({
        chunkSize: Number(chunkSize),
        chunkOverlap: Number(bleed),
    });

    return textSplitter.splitText(content);
}

/**
 * Sends a message to the model and parses the response as a boolean value
 * @param opts - The options for the generateText request
 * @param opts.context The context to evaluate for the boolean response
 * @param opts.stop A list of strings to stop the generateText at
 * @param opts.model The model to use for generateText
 * @param opts.frequency_penalty The frequency penalty to apply (0.0 to 2.0)
 * @param opts.presence_penalty The presence penalty to apply (0.0 to 2.0)
 * @param opts.temperature The temperature to control randomness (0.0 to 2.0)
 * @param opts.serverUrl The URL of the API server
 * @param opts.token The API token for authentication
 * @param opts.max_context_length Maximum allowed context length in tokens
 * @param opts.max_response_length Maximum allowed response length in tokens
 * @returns Promise resolving to a boolean value parsed from the model's response
 */
export async function generateTrueOrFalse({
    runtime,
    context = "",
    modelClass,
}: {
    runtime: IAgentRuntime;
    context: string;
    modelClass: ModelClass;
}): Promise<boolean> {
    let retryDelay = 1000;
    const modelSettings = getModelSettings(runtime.modelProvider, modelClass);
    const stop = Array.from(
        new Set([...(modelSettings.stop || []), ["\n"]])
    ) as string[];

    while (true) {
        try {
            const response = await generateText({
                stop,
                runtime,
                context,
                modelClass,
            });

            const parsedResponse = parseBooleanFromText(response.trim());
            if (parsedResponse !== null) {
                return parsedResponse;
            }
        } catch (error) {
            elizaLogger.error("Error in generateTrueOrFalse:", error);
        }

        await new Promise((resolve) => setTimeout(resolve, retryDelay));
        retryDelay *= 2;
    }
}

/**
 * Send a message to the model and parse the response as a string array
 * @param opts - The options for the generateText request
 * @param opts.context The context/prompt to send to the model
 * @param opts.stop Array of strings that will stop the model's generation if encountered
 * @param opts.model The language model to use
 * @param opts.frequency_penalty The frequency penalty to apply (0.0 to 2.0)
 * @param opts.presence_penalty The presence penalty to apply (0.0 to 2.0)
 * @param opts.temperature The temperature to control randomness (0.0 to 2.0)
 * @param opts.serverUrl The URL of the API server
 * @param opts.token The API token for authentication
 * @param opts.max_context_length Maximum allowed context length in tokens
 * @param opts.max_response_length Maximum allowed response length in tokens
 * @returns Promise resolving to an array of strings parsed from the model's response
 */
export async function generateTextArray({
    runtime,
    context,
    modelClass,
}: {
    runtime: IAgentRuntime;
    context: string;
    modelClass: ModelClass;
}): Promise<string[]> {
    if (!context) {
        elizaLogger.error("generateTextArray context is empty");
        return [];
    }
    let retryDelay = 1000;

    while (true) {
        try {
            const response = await generateText({
                runtime,
                context,
                modelClass,
            });

            const parsedResponse = parseJsonArrayFromText(response);
            if (parsedResponse) {
                return parsedResponse;
            }
        } catch (error) {
            elizaLogger.error("Error in generateTextArray:", error);
        }

        await new Promise((resolve) => setTimeout(resolve, retryDelay));
        retryDelay *= 2;
    }
}

export async function generateObjectDeprecated({
    runtime,
    context,
    modelClass,
}: {
    runtime: IAgentRuntime;
    context: string;
    modelClass: ModelClass;
}): Promise<any> {
    if (!context) {
        elizaLogger.error("generateObjectDeprecated context is empty");
        return null;
    }
    let retryDelay = 1000;

    while (true) {
        try {
            // this is slightly different than generateObjectArray, in that we parse object, not object array
            const response = await generateText({
                runtime,
                context,
                modelClass,
            });
            const parsedResponse = parseJSONObjectFromText(response);
            if (parsedResponse) {
                return parsedResponse;
            }
        } catch (error) {
            elizaLogger.error("Error in generateObject:", error);
        }

        await new Promise((resolve) => setTimeout(resolve, retryDelay));
        retryDelay *= 2;
    }
}

export async function generateObjectArray({
    runtime,
    context,
    modelClass,
}: {
    runtime: IAgentRuntime;
    context: string;
    modelClass: ModelClass;
}): Promise<any[]> {
    if (!context) {
        elizaLogger.error("generateObjectArray context is empty");
        return [];
    }
    let retryDelay = 1000;

    while (true) {
        try {
            const response = await generateText({
                runtime,
                context,
                modelClass,
            });

            const parsedResponse = parseJsonArrayFromText(response);
            if (parsedResponse) {
                return parsedResponse;
            }
        } catch (error) {
            elizaLogger.error("Error in generateTextArray:", error);
        }

        await new Promise((resolve) => setTimeout(resolve, retryDelay));
        retryDelay *= 2;
    }
}

/**
 * Send a message to the model for generateText.
 * @param opts - The options for the generateText request.
 * @param opts.context The context of the message to be completed.
 * @param opts.stop A list of strings to stop the generateText at.
 * @param opts.model The model to use for generateText.
 * @param opts.frequency_penalty The frequency penalty to apply to the generateText.
 * @param opts.presence_penalty The presence penalty to apply to the generateText.
 * @param opts.temperature The temperature to apply to the generateText.
 * @param opts.max_context_length The maximum length of the context to apply to the generateText.
 * @returns The completed message.
 */
export async function generateMessageResponse({
    runtime,
    context,
    modelClass,
}: {
    runtime: IAgentRuntime;
    context: string;
    modelClass: ModelClass;
}): Promise<Content> {
    const modelSettings = getModelSettings(runtime.modelProvider, modelClass);
    const max_context_length = modelSettings.maxInputTokens;

    context = await trimTokens(context, max_context_length, runtime);
    elizaLogger.debug("Context:", context);
    let retryLength = 1000; // exponential backoff
    while (true) {
        try {
            elizaLogger.log("Generating message response..");

            const response = await generateText({
                runtime,
                context,
                modelClass,
            });

            // try parsing the response as JSON, if null then try again
            const parsedContent = parseJSONObjectFromText(response) as Content;
            if (!parsedContent) {
                elizaLogger.debug("parsedContent is null, retrying");
                continue;
            }

            return parsedContent;
        } catch (error) {
            elizaLogger.error("ERROR:", error);
            // wait for 2 seconds
            retryLength *= 2;
            await new Promise((resolve) => setTimeout(resolve, retryLength));
            elizaLogger.debug("Retrying...");
        }
    }
}

export const generateImage = async (
    data: {
        prompt: string;
        width: number;
        height: number;
        count?: number;
        negativePrompt?: string;
        numIterations?: number;
        guidanceScale?: number;
        seed?: number;
        modelId?: string;
        jobId?: string;
        stylePreset?: string;
        hideWatermark?: boolean;
    },
    runtime: IAgentRuntime
): Promise<{
    success: boolean;
    data?: string[];
    error?: any;
}> => {
    const modelSettings = getImageModelSettings(runtime.imageModelProvider);
    const model = modelSettings.name;
    elizaLogger.info("Generating image with options:", {
        imageModelProvider: model,
    });

    const apiKey =
        runtime.imageModelProvider === runtime.modelProvider
            ? runtime.token
            : (() => {
                  // First try to match the specific provider
                  switch (runtime.imageModelProvider) {
                      case ModelProviderName.HEURIST:
                          return runtime.getSetting("HEURIST_API_KEY");
                      case ModelProviderName.TOGETHER:
                          return runtime.getSetting("TOGETHER_API_KEY");
                      case ModelProviderName.FAL:
                          return runtime.getSetting("FAL_API_KEY");
                      case ModelProviderName.OPENAI:
                          return runtime.getSetting("OPENAI_API_KEY");
                      case ModelProviderName.VENICE:
                          return runtime.getSetting("VENICE_API_KEY");
                      case ModelProviderName.LIVEPEER:
                          return runtime.getSetting("LIVEPEER_GATEWAY_URL");
                      default:
                          // If no specific match, try the fallback chain
                          return (
                              runtime.getSetting("HEURIST_API_KEY") ??
                              runtime.getSetting("NINETEEN_AI_API_KEY") ??
                              runtime.getSetting("TOGETHER_API_KEY") ??
                              runtime.getSetting("FAL_API_KEY") ??
                              runtime.getSetting("OPENAI_API_KEY") ??
                              runtime.getSetting("VENICE_API_KEY") ??
                              runtime.getSetting("LIVEPEER_GATEWAY_URL")
                          );
                  }
              })();
    try {
        if (runtime.imageModelProvider === ModelProviderName.HEURIST) {
            const response = await fetch(
                "http://sequencer.heurist.xyz/submit_job",
                {
                    method: "POST",
                    headers: {
                        Authorization: `Bearer ${apiKey}`,
                        "Content-Type": "application/json",
                    },
                    body: JSON.stringify({
                        job_id: data.jobId || crypto.randomUUID(),
                        model_input: {
                            SD: {
                                prompt: data.prompt,
                                neg_prompt: data.negativePrompt,
                                num_iterations: data.numIterations || 20,
                                width: data.width || 512,
                                height: data.height || 512,
                                guidance_scale: data.guidanceScale || 3,
                                seed: data.seed || -1,
                            },
                        },
                        model_id: model,
                        deadline: 60,
                        priority: 1,
                    }),
                }
            );

            if (!response.ok) {
                throw new Error(
                    `Heurist image generation failed: ${response.statusText}`
                );
            }

            const imageURL = await response.json();
            return { success: true, data: [imageURL] };
        } else if (
            runtime.imageModelProvider === ModelProviderName.TOGETHER ||
            // for backwards compat
            runtime.imageModelProvider === ModelProviderName.LLAMACLOUD
        ) {
            const together = new Together({ apiKey: apiKey as string });
            const response = await together.images.create({
                model: model,
                prompt: data.prompt,
                width: data.width,
                height: data.height,
                steps: modelSettings?.steps ?? 4,
                n: data.count,
            });

            // Add type assertion to handle the response properly
            const togetherResponse =
                response as unknown as TogetherAIImageResponse;

            if (
                !togetherResponse.data ||
                !Array.isArray(togetherResponse.data)
            ) {
                throw new Error("Invalid response format from Together AI");
            }

            // Rest of the code remains the same...
            const base64s = await Promise.all(
                togetherResponse.data.map(async (image) => {
                    if (!image.url) {
                        elizaLogger.error("Missing URL in image data:", image);
                        throw new Error("Missing URL in Together AI response");
                    }

                    // Fetch the image from the URL
                    const imageResponse = await fetch(image.url);
                    if (!imageResponse.ok) {
                        throw new Error(
                            `Failed to fetch image: ${imageResponse.statusText}`
                        );
                    }

                    // Convert to blob and then to base64
                    const blob = await imageResponse.blob();
                    const arrayBuffer = await blob.arrayBuffer();
                    const base64 = Buffer.from(arrayBuffer).toString("base64");

                    // Return with proper MIME type
                    return `data:image/jpeg;base64,${base64}`;
                })
            );

            if (base64s.length === 0) {
                throw new Error("No images generated by Together AI");
            }

            elizaLogger.debug(`Generated ${base64s.length} images`);
            return { success: true, data: base64s };
        } else if (runtime.imageModelProvider === ModelProviderName.FAL) {
            fal.config({
                credentials: apiKey as string,
            });

            // Prepare the input parameters according to their schema
            const input = {
                prompt: data.prompt,
                image_size: "square" as const,
                num_inference_steps: modelSettings?.steps ?? 50,
                guidance_scale: data.guidanceScale || 3.5,
                num_images: data.count,
                enable_safety_checker:
                    runtime.getSetting("FAL_AI_ENABLE_SAFETY_CHECKER") ===
                    "true",
                safety_tolerance: Number(
                    runtime.getSetting("FAL_AI_SAFETY_TOLERANCE") || "2"
                ),
                output_format: "png" as const,
                seed: data.seed ?? 6252023,
                ...(runtime.getSetting("FAL_AI_LORA_PATH")
                    ? {
                          loras: [
                              {
                                  path: runtime.getSetting("FAL_AI_LORA_PATH"),
                                  scale: 1,
                              },
                          ],
                      }
                    : {}),
            };

            // Subscribe to the model
            const result = await fal.subscribe(model, {
                input,
                logs: true,
                onQueueUpdate: (update) => {
                    if (update.status === "IN_PROGRESS") {
                        elizaLogger.info(update.logs.map((log) => log.message));
                    }
                },
            });

            // Convert the returned image URLs to base64 to match existing functionality
            const base64Promises = result.data.images.map(async (image) => {
                const response = await fetch(image.url);
                const blob = await response.blob();
                const buffer = await blob.arrayBuffer();
                const base64 = Buffer.from(buffer).toString("base64");
                return `data:${image.content_type};base64,${base64}`;
            });

            const base64s = await Promise.all(base64Promises);
            return { success: true, data: base64s };
        } else if (runtime.imageModelProvider === ModelProviderName.VENICE) {
            const response = await fetch(
                "https://api.venice.ai/api/v1/image/generate",
                {
                    method: "POST",
                    headers: {
                        Authorization: `Bearer ${apiKey}`,
                        "Content-Type": "application/json",
                    },
                    body: JSON.stringify({
                        model: model,
                        prompt: data.prompt,
                        negative_prompt: data.negativePrompt,
                        width: data.width,
                        height: data.height,
                        steps: data.numIterations,
                        seed: data.seed,
                        style_preset: data.stylePreset,
                        hide_watermark: data.hideWatermark,
                    }),
                }
            );

            const result = await response.json();

            if (!result.images || !Array.isArray(result.images)) {
                throw new Error("Invalid response format from Venice AI");
            }

            const base64s = result.images.map((base64String) => {
                if (!base64String) {
                    throw new Error(
                        "Empty base64 string in Venice AI response"
                    );
                }
                return `data:image/png;base64,${base64String}`;
            });

            return { success: true, data: base64s };
        } else if (
            runtime.imageModelProvider === ModelProviderName.NINETEEN_AI
        ) {
            const response = await fetch(
                "https://api.nineteen.ai/v1/text-to-image",
                {
                    method: "POST",
                    headers: {
                        Authorization: `Bearer ${apiKey}`,
                        "Content-Type": "application/json",
                    },
                    body: JSON.stringify({
                        model: model,
                        prompt: data.prompt,
                        negative_prompt: data.negativePrompt,
                        width: data.width,
                        height: data.height,
                        steps: data.numIterations,
                        cfg_scale: data.guidanceScale || 3,
                    }),
                }
            );

            const result = await response.json();

            if (!result.images || !Array.isArray(result.images)) {
                throw new Error("Invalid response format from Nineteen AI");
            }

            const base64s = result.images.map((base64String) => {
                if (!base64String) {
                    throw new Error(
                        "Empty base64 string in Nineteen AI response"
                    );
                }
                return `data:image/png;base64,${base64String}`;
            });

            return { success: true, data: base64s };
        } else if (runtime.imageModelProvider === ModelProviderName.LIVEPEER) {
            if (!apiKey) {
                throw new Error("Livepeer Gateway is not defined");
            }
            try {
                const baseUrl = new URL(apiKey);
                if (!baseUrl.protocol.startsWith("http")) {
                    throw new Error("Invalid Livepeer Gateway URL protocol");
                }
                const response = await fetch(
                    `${baseUrl.toString()}text-to-image`,
                    {
                        method: "POST",
                        headers: {
                            "Content-Type": "application/json",
                        },
                        body: JSON.stringify({
                            model_id: model,
                            prompt: data.prompt,
                            width: data.width || 1024,
                            height: data.height || 1024,
                        }),
                    }
                );
                const result = await response.json();
                if (!result.images?.length) {
                    throw new Error("No images generated");
                }
                const base64Images = await Promise.all(
                    result.images.map(async (image) => {
                        console.log("imageUrl console log", image.url);
                        let imageUrl;
                        if (image.url.includes("http")) {
                            imageUrl = image.url;
                        } else {
                            imageUrl = `${apiKey}${image.url}`;
                        }
                        const imageResponse = await fetch(imageUrl);
                        if (!imageResponse.ok) {
                            throw new Error(
                                `Failed to fetch image: ${imageResponse.statusText}`
                            );
                        }
                        const blob = await imageResponse.blob();
                        const arrayBuffer = await blob.arrayBuffer();
                        const base64 =
                            Buffer.from(arrayBuffer).toString("base64");
                        return `data:image/jpeg;base64,${base64}`;
                    })
                );
                return {
                    success: true,
                    data: base64Images,
                };
            } catch (error) {
                console.error(error);
                return { success: false, error: error };
            }
        } else {
            let targetSize = `${data.width}x${data.height}`;
            if (
                targetSize !== "1024x1024" &&
                targetSize !== "1792x1024" &&
                targetSize !== "1024x1792"
            ) {
                targetSize = "1024x1024";
            }
            const openaiApiKey = runtime.getSetting("OPENAI_API_KEY") as string;
            if (!openaiApiKey) {
                throw new Error("OPENAI_API_KEY is not set");
            }
            const openai = new OpenAI({
                apiKey: openaiApiKey as string,
            });
            const response = await openai.images.generate({
                model,
                prompt: data.prompt,
                size: targetSize as "1024x1024" | "1792x1024" | "1024x1792",
                n: data.count,
                response_format: "b64_json",
            });
            const base64s = response.data.map(
                (image) => `data:image/png;base64,${image.b64_json}`
            );
            return { success: true, data: base64s };
        }
    } catch (error) {
        console.error(error);
        return { success: false, error: error };
    }
};

export const generateCaption = async (
    data: { imageUrl: string },
    runtime: IAgentRuntime
): Promise<{
    title: string;
    description: string;
}> => {
    const { imageUrl } = data;
    const imageDescriptionService =
        runtime.getService<IImageDescriptionService>(
            ServiceType.IMAGE_DESCRIPTION
        );

    if (!imageDescriptionService) {
        throw new Error("Image description service not found");
    }

    const resp = await imageDescriptionService.describeImage(imageUrl);
    return {
        title: resp.title.trim(),
        description: resp.description.trim(),
    };
};

export const generateWebSearch = async (
    query: string,
    runtime: IAgentRuntime
): Promise<SearchResponse> => {
    try {
        const apiKey = runtime.getSetting("TAVILY_API_KEY") as string;
        if (!apiKey) {
            throw new Error("TAVILY_API_KEY is not set");
        }
        const tvly = tavily({ apiKey });
        const response = await tvly.search(query, {
            includeAnswer: true,
            maxResults: 3, // 5 (default)
            topic: "general", // "general"(default) "news"
            searchDepth: "basic", // "basic"(default) "advanced"
            includeImages: false, // false (default) true
        });
        return response;
    } catch (error) {
        elizaLogger.error("Error:", error);
    }
};
/**
 * Configuration options for generating objects with a model.
 */
export interface GenerationOptions {
    runtime: IAgentRuntime;
    context: string;
    modelClass: ModelClass;
    schema?: ZodSchema;
    schemaName?: string;
    schemaDescription?: string;
    stop?: string[];
    mode?: "auto" | "json" | "tool";
    experimental_providerMetadata?: Record<string, unknown>;
    verifiableInference?: boolean;
    verifiableInferenceAdapter?: IVerifiableInferenceAdapter;
    verifiableInferenceOptions?: VerifiableInferenceOptions;
}

/**
 * Base settings for model generation.
 */
interface ModelSettings {
    prompt: string;
    temperature: number;
    maxTokens: number;
    frequencyPenalty: number;
    presencePenalty: number;
    stop?: string[];
    experimental_telemetry?: TelemetrySettings;
}

/**
 * Generates structured objects from a prompt using specified AI models and configuration options.
 *
 * @param {GenerationOptions} options - Configuration options for generating objects.
 * @returns {Promise<any[]>} - A promise that resolves to an array of generated objects.
 * @throws {Error} - Throws an error if the provider is unsupported or if generation fails.
 */
export const generateObject = async ({
    runtime,
    context,
    modelClass,
    schema,
    schemaName,
    schemaDescription,
    stop,
    mode = "json",
    verifiableInference = false,
    verifiableInferenceAdapter,
    verifiableInferenceOptions,
}: GenerationOptions): Promise<GenerateObjectResult<unknown>> => {
    if (!context) {
        const errorMessage = "generateObject context is empty";
        console.error(errorMessage);
        throw new Error(errorMessage);
    }

    const provider = runtime.modelProvider;
    const modelSettings = getModelSettings(runtime.modelProvider, modelClass);
    const model = modelSettings.name;
    const temperature = modelSettings.temperature;
    const frequency_penalty = modelSettings.frequency_penalty;
    const presence_penalty = modelSettings.presence_penalty;
    const max_context_length = modelSettings.maxInputTokens;
    const max_response_length = modelSettings.maxOutputTokens;
    const experimental_telemetry = modelSettings.experimental_telemetry;
    const apiKey = runtime.token;

    try {
        context = await trimTokens(context, max_context_length, runtime);

        const modelOptions: ModelSettings = {
            prompt: context,
            temperature,
            maxTokens: max_response_length,
            frequencyPenalty: frequency_penalty,
            presencePenalty: presence_penalty,
            stop: stop || modelSettings.stop,
            experimental_telemetry: experimental_telemetry,
        };

        const response = await handleProvider({
            provider,
            model,
            apiKey,
            schema,
            schemaName,
            schemaDescription,
            mode,
            modelOptions,
            runtime,
            context,
            modelClass,
            verifiableInference,
            verifiableInferenceAdapter,
            verifiableInferenceOptions,
        });

        return response;
    } catch (error) {
        console.error("Error in generateObject:", error);
        throw error;
    }
};

/**
 * Interface for provider-specific generation options.
 */
interface ProviderOptions {
    runtime: IAgentRuntime;
    provider: ModelProviderName;
    model: any;
    apiKey: string;
    schema?: ZodSchema;
    schemaName?: string;
    schemaDescription?: string;
    mode?: "auto" | "json" | "tool";
    experimental_providerMetadata?: Record<string, unknown>;
    modelOptions: ModelSettings;
    modelClass: ModelClass;
    context: string;
    verifiableInference?: boolean;
    verifiableInferenceAdapter?: IVerifiableInferenceAdapter;
    verifiableInferenceOptions?: VerifiableInferenceOptions;
}

/**
 * Handles AI generation based on the specified provider.
 *
 * @param {ProviderOptions} options - Configuration options specific to the provider.
 * @returns {Promise<any[]>} - A promise that resolves to an array of generated objects.
 */
export async function handleProvider(
    options: ProviderOptions
): Promise<GenerateObjectResult<unknown>> {
    const {
        provider,
        runtime,
        context,
        modelClass,
        //verifiableInference,
        //verifiableInferenceAdapter,
        //verifiableInferenceOptions,
    } = options;
    switch (provider) {
        case ModelProviderName.OPENAI:
        case ModelProviderName.ETERNALAI:
        case ModelProviderName.ALI_BAILIAN:
        case ModelProviderName.VOLENGINE:
        case ModelProviderName.LLAMACLOUD:
        case ModelProviderName.TOGETHER:
        case ModelProviderName.NANOGPT:
        case ModelProviderName.AKASH_CHAT_API:
            return await handleOpenAI(options);
        case ModelProviderName.ANTHROPIC:
        case ModelProviderName.CLAUDE_VERTEX:
            return await handleAnthropic(options);
        case ModelProviderName.GROK:
            return await handleGrok(options);
        case ModelProviderName.GROQ:
            return await handleGroq(options);
        case ModelProviderName.LLAMALOCAL:
            return await generateObjectDeprecated({
                runtime,
                context,
                modelClass,
            });
        case ModelProviderName.GOOGLE:
            return await handleGoogle(options);
        case ModelProviderName.REDPILL:
            return await handleRedPill(options);
        case ModelProviderName.OPENROUTER:
            return await handleOpenRouter(options);
        case ModelProviderName.OLLAMA:
            return await handleOllama(options);
        default: {
            const errorMessage = `Unsupported provider: ${provider}`;
            elizaLogger.error(errorMessage);
            throw new Error(errorMessage);
        }
    }
}
/**
 * Handles object generation for OpenAI.
 *
 * @param {ProviderOptions} options - Options specific to OpenAI.
 * @returns {Promise<GenerateObjectResult<unknown>>} - A promise that resolves to generated objects.
 */
async function handleOpenAI({
    model,
    apiKey,
    schema,
    schemaName,
    schemaDescription,
    mode = "json",
    modelOptions,
    provider,
    runtime,
}: ProviderOptions): Promise<GenerateObjectResult<unknown>> {
    const baseURL = getCloudflareGatewayBaseURL(runtime, 'openai') || models.openai.endpoint;
    const openai = createOpenAI({ apiKey, baseURL });
    return await aiGenerateObject({
        model: openai.languageModel(model),
        schema,
        schemaName,
        schemaDescription,
        mode,
        ...modelOptions,
    });
}

/**
 * Handles object generation for Anthropic models.
 *
 * @param {ProviderOptions} options - Options specific to Anthropic.
 * @returns {Promise<GenerateObjectResult<unknown>>} - A promise that resolves to generated objects.
 */
async function handleAnthropic({
    model,
    apiKey,
    schema,
    schemaName,
    schemaDescription,
    mode = "json",
    modelOptions,
    runtime,
}: ProviderOptions): Promise<GenerateObjectResult<unknown>> {
    elizaLogger.debug("Handling Anthropic request with Cloudflare check");
    const baseURL = getCloudflareGatewayBaseURL(runtime, 'anthropic');
    elizaLogger.debug("Anthropic handleAnthropic baseURL:", { baseURL });

    const anthropic = createAnthropic({ apiKey, baseURL });
    return await aiGenerateObject({
        model: anthropic.languageModel(model),
        schema,
        schemaName,
        schemaDescription,
        mode,
        ...modelOptions,
    });
}

/**
 * Handles object generation for Grok models.
 *
 * @param {ProviderOptions} options - Options specific to Grok.
 * @returns {Promise<GenerateObjectResult<unknown>>} - A promise that resolves to generated objects.
 */
async function handleGrok({
    model,
    apiKey,
    schema,
    schemaName,
    schemaDescription,
    mode = "json",
    modelOptions,
}: ProviderOptions): Promise<GenerateObjectResult<unknown>> {
    const grok = createOpenAI({ apiKey, baseURL: models.grok.endpoint });
    return await aiGenerateObject({
        model: grok.languageModel(model, { parallelToolCalls: false }),
        schema,
        schemaName,
        schemaDescription,
        mode,
        ...modelOptions,
    });
}

/**
 * Handles object generation for Groq models.
 *
 * @param {ProviderOptions} options - Options specific to Groq.
 * @returns {Promise<GenerateObjectResult<unknown>>} - A promise that resolves to generated objects.
 */
async function handleGroq({
    model,
    apiKey,
    schema,
    schemaName,
    schemaDescription,
    mode = "json",
    modelOptions,
    runtime,
}: ProviderOptions): Promise<GenerateObjectResult<unknown>> {
    elizaLogger.debug("Handling Groq request with Cloudflare check");
    const baseURL = getCloudflareGatewayBaseURL(runtime, 'groq');
    elizaLogger.debug("Groq handleGroq baseURL:", { baseURL });

    const groq = createGroq({ apiKey, baseURL });
    return await aiGenerateObject({
        model: groq.languageModel(model),
        schema,
        schemaName,
        schemaDescription,
        mode,
        ...modelOptions,
    });
}

/**
 * Handles object generation for Google models.
 *
 * @param {ProviderOptions} options - Options specific to Google.
 * @returns {Promise<GenerateObjectResult<unknown>>} - A promise that resolves to generated objects.
 */
async function handleGoogle({
    model,
    apiKey: _apiKey,
    schema,
    schemaName,
    schemaDescription,
    mode = "json",
    modelOptions,
}: ProviderOptions): Promise<GenerateObjectResult<unknown>> {
    const google = createGoogleGenerativeAI();
    return await aiGenerateObject({
        model: google(model),
        schema,
        schemaName,
        schemaDescription,
        mode,
        ...modelOptions,
    });
}

/**
 * Handles object generation for Redpill models.
 *
 * @param {ProviderOptions} options - Options specific to Redpill.
 * @returns {Promise<GenerateObjectResult<unknown>>} - A promise that resolves to generated objects.
 */
async function handleRedPill({
    model,
    apiKey,
    schema,
    schemaName,
    schemaDescription,
    mode = "json",
    modelOptions,
}: ProviderOptions): Promise<GenerateObjectResult<unknown>> {
    const redPill = createOpenAI({ apiKey, baseURL: models.redpill.endpoint });
    return await aiGenerateObject({
        model: redPill.languageModel(model),
        schema,
        schemaName,
        schemaDescription,
        mode,
        ...modelOptions,
    });
}

/**
 * Handles object generation for OpenRouter models.
 *
 * @param {ProviderOptions} options - Options specific to OpenRouter.
 * @returns {Promise<GenerateObjectResult<unknown>>} - A promise that resolves to generated objects.
 */
async function handleOpenRouter({
    model,
    apiKey,
    schema,
    schemaName,
    schemaDescription,
    mode = "json",
    modelOptions,
}: ProviderOptions): Promise<GenerateObjectResult<unknown>> {
    const openRouter = createOpenAI({
        apiKey,
        baseURL: models.openrouter.endpoint,
    });
    return await aiGenerateObject({
        model: openRouter.languageModel(model),
        schema,
        schemaName,
        schemaDescription,
        mode,
        ...modelOptions,
    });
}

/**
 * Handles object generation for Ollama models.
 *
 * @param {ProviderOptions} options - Options specific to Ollama.
 * @returns {Promise<GenerateObjectResult<unknown>>} - A promise that resolves to generated objects.
 */
async function handleOllama({
    model,
    schema,
    schemaName,
    schemaDescription,
    mode = "json",
    modelOptions,
    provider,
}: ProviderOptions): Promise<GenerateObjectResult<unknown>> {
    const ollamaProvider = createOllama({
        baseURL: getEndpoint(provider) + "/api",
    });
    const ollama = ollamaProvider(model);
    return await aiGenerateObject({
        model: ollama,
        schema,
        schemaName,
        schemaDescription,
        mode,
        ...modelOptions,
    });
}

// Add type definition for Together AI response
interface TogetherAIImageResponse {
    data: Array<{
        url: string;
        content_type?: string;
        image_type?: string;
    }>;
}

export async function generateTweetActions({
    runtime,
    context,
    modelClass,
}: {
    runtime: IAgentRuntime;
    context: string;
    modelClass: ModelClass;
}): Promise<ActionResponse | null> {
    let retryDelay = 1000;
    while (true) {
        try {
            const response = await generateText({
                runtime,
                context,
                modelClass,
            });
            console.debug(
                "Received response from generateText for tweet actions:",
                response
            );
            const { actions } = parseActionResponseFromText(response.trim());
            if (actions) {
                console.debug("Parsed tweet actions:", actions);
                return actions;
            } else {
                elizaLogger.debug("generateTweetActions no valid response");
            }
        } catch (error) {
            elizaLogger.error("Error in generateTweetActions:", error);
            if (
                error instanceof TypeError &&
                error.message.includes("queueTextCompletion")
            ) {
                elizaLogger.error(
                    "TypeError: Cannot read properties of null (reading 'queueTextCompletion')"
                );
            }
        }
        elizaLogger.log(`Retrying in ${retryDelay}ms...`);
        await new Promise((resolve) => setTimeout(resolve, retryDelay));
        retryDelay *= 2;
    }
}<|MERGE_RESOLUTION|>--- conflicted
+++ resolved
@@ -410,23 +410,17 @@
             case ModelProviderName.LLAMACLOUD:
             case ModelProviderName.NANOGPT:
             case ModelProviderName.HYPERBOLIC:
-<<<<<<< HEAD
-            case ModelProviderName.TOGETHER: {
+            case ModelProviderName.TOGETHER:
+            case ModelProviderName.NINETEEN_AI:
+            case ModelProviderName.TOGETHER:
+            case ModelProviderName.AKASH_CHAT_API: {
                 elizaLogger.debug("Initializing OpenAI model with Cloudflare check");
                 const baseURL = getCloudflareGatewayBaseURL(runtime, 'openai') || endpoint;
-                elizaLogger.debug("OpenAI baseURL result:", { baseURL });
-                
-                const openai = createOpenAI({ apiKey, baseURL });
-              
-=======
-            case ModelProviderName.NINETEEN_AI:
-            case ModelProviderName.TOGETHER:
->>>>>>> e162a0a4
-            case ModelProviderName.AKASH_CHAT_API: {
-                elizaLogger.debug("Initializing OpenAI model.");
+               
+                //elizaLogger.debug("OpenAI baseURL result:", { baseURL });
                 const openai = createOpenAI({
                     apiKey,
-                    baseURL: endpoint,
+                    baseURL,
                     fetch: runtime.fetch,
                 });
 
