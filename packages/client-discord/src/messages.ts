import {
    composeContext,
    composeRandomUser,
    parseTagContent,
} from "@elizaos/core";
import { generateMessageResponse, generateShouldRespond } from "@elizaos/core";
import {
    Content,
    HandlerCallback,
    IAgentRuntime,
    IBrowserService,
    ISpeechService,
    IVideoService,
    Media,
    Memory,
    ModelClass,
    ServiceType,
    State,
    UUID,
} from "@elizaos/core";
import { stringToUuid, getEmbeddingZeroVector } from "@elizaos/core";
import {
    ChannelType,
    Client,
    Message as DiscordMessage,
    TextChannel,
} from "discord.js";
import { elizaLogger } from "@elizaos/core";
import { AttachmentManager } from "./attachments.ts";
import { VoiceManager } from "./voice.ts";
import {
    discordShouldRespondTemplate,
    discordMessageHandlerTemplate,
} from "./templates.ts";
import {
    IGNORE_RESPONSE_WORDS,
    LOSE_INTEREST_WORDS,
    MESSAGE_CONSTANTS,
    MESSAGE_LENGTH_THRESHOLDS,
    RESPONSE_CHANCES,
    TEAM_COORDINATION,
    TIMING_CONSTANTS,
} from "./constants";
import {
    sendMessageInChunks,
    canSendMessage,
    cosineSimilarity,
} from "./utils.ts";

interface MessageContext {
    content: string;
    timestamp: number;
}

export type InterestChannels = {
    [key: string]: {
        currentHandler: string | undefined;
        lastMessageSent: number;
        messages: { userId: UUID; userName: string; content: Content }[];
        previousContext?: MessageContext;
        contextSimilarityThreshold?: number;
    };
};

export class MessageManager {
    private client: Client;
    private runtime: IAgentRuntime;
    private attachmentManager: AttachmentManager;
    private interestChannels: InterestChannels = {};
    private discordClient: any;
    private voiceManager: VoiceManager;

    constructor(discordClient: any, voiceManager: VoiceManager) {
        this.client = discordClient.client;
        this.voiceManager = voiceManager;
        this.discordClient = discordClient;
        this.runtime = discordClient.runtime;
        this.attachmentManager = new AttachmentManager(this.runtime);
    }

    async handleMessage(message: DiscordMessage) {
        if (
            message.interaction ||
            message.author.id ===
                this.client.user?.id /* || message.author?.bot*/
        ) {
            return;
        }

        if (
            this.runtime.character.clientConfig?.discord
                ?.shouldIgnoreBotMessages &&
            message.author?.bot
        ) {
            return;
        }

        // Check for mentions-only mode setting
        if (
            this.runtime.character.clientConfig?.discord
                ?.shouldRespondOnlyToMentions
        ) {
            if (!this._isMessageForMe(message)) {
                return;
            }
        }

        if (
            this.runtime.character.clientConfig?.discord
                ?.shouldIgnoreDirectMessages &&
            message.channel.type === ChannelType.DM
        ) {
            return;
        }

        const userId = message.author.id as UUID;
        const userName = message.author.username;
        const name = message.author.displayName;
        const channelId = message.channel.id;
        const isDirectlyMentioned = this._isMessageForMe(message);
        const hasInterest = this._checkInterest(message.channelId);

        // Team handling
        if (
            this.runtime.character.clientConfig?.discord?.isPartOfTeam &&
            !this.runtime.character.clientConfig?.discord
                ?.shouldRespondOnlyToMentions
        ) {
            const authorId = this._getNormalizedUserId(message.author.id);

            if (
                !this._isTeamLeader() &&
                this._isRelevantToTeamMember(message.content, channelId)
            ) {
                this.interestChannels[message.channelId] = {
                    currentHandler: this.client.user?.id,
                    lastMessageSent: Date.now(),
                    messages: [],
                };
            }

            const isTeamRequest = this._isTeamCoordinationRequest(
                message.content
            );
            const isLeader = this._isTeamLeader();

            // After team-wide responses, check if we should maintain interest
            if (hasInterest && !isDirectlyMentioned) {
                const lastSelfMemories =
                    await this.runtime.messageManager.getMemories({
                        roomId: stringToUuid(
                            channelId + "-" + this.runtime.agentId
                        ),
                        unique: false,
                        count: 5,
                    });

                const lastSelfSortedMemories = lastSelfMemories
                    ?.filter((m) => m.userId === this.runtime.agentId)
                    .sort((a, b) => (b.createdAt || 0) - (a.createdAt || 0));

                const isRelevant = this._isRelevantToTeamMember(
                    message.content,
                    channelId,
                    lastSelfSortedMemories?.[0]
                );

                if (!isRelevant) {
                    // Clearing interest - conversation not relevant to team member
                    delete this.interestChannels[message.channelId];
                    return;
                }
            }

            if (isTeamRequest) {
                if (isLeader) {
                    this.interestChannels[message.channelId] = {
                        currentHandler: this.client.user?.id,
                        lastMessageSent: Date.now(),
                        messages: [],
                    };
                } else {
                    // Set temporary interest for this response
                    this.interestChannels[message.channelId] = {
                        currentHandler: this.client.user?.id,
                        lastMessageSent: Date.now(),
                        messages: [],
                    };

                    // Clear interest after this cycle unless directly mentioned
                    if (!isDirectlyMentioned) {
                        // Use existing message cycle to clear interest
                        this.interestChannels[
                            message.channelId
                        ].lastMessageSent = 0;
                    }
                }
            }

            // Check for other team member mentions
            const otherTeamMembers =
                this.runtime.character.clientConfig.discord.teamAgentIds.filter(
                    (id) => id !== this.client.user?.id
                );
            const mentionedTeamMember = otherTeamMembers.find((id) =>
                message.content.includes(`<@${id}>`)
            );

            // If another team member is mentioned, clear our interest
            if (mentionedTeamMember) {
                if (
                    hasInterest ||
                    this.interestChannels[message.channelId]?.currentHandler ===
                        this.client.user?.id
                ) {
                    delete this.interestChannels[message.channelId];

                    // Only return if we're not the mentioned member
                    if (!isDirectlyMentioned) {
                        return;
                    }
                }
            }

            // Set/maintain interest only if we're mentioned or already have interest
            if (isDirectlyMentioned) {
                this.interestChannels[message.channelId] = {
                    currentHandler: this.client.user?.id,
                    lastMessageSent: Date.now(),
                    messages: [],
                };
            } else if (!isTeamRequest && !hasInterest) {
                return;
            }

            // Bot-specific checks
            if (message.author.bot) {
                if (this._isTeamMember(authorId) && !isDirectlyMentioned) {
                    return;
                } else if (
                    this.runtime.character.clientConfig.discord
                        .shouldIgnoreBotMessages
                ) {
                    return;
                }
            }
        }

        try {
            const { processedContent, attachments } =
                await this.processMessageMedia(message);

            const audioAttachments = message.attachments.filter((attachment) =>
                attachment.contentType?.startsWith("audio/")
            );
            if (audioAttachments.size > 0) {
                const processedAudioAttachments =
                    await this.attachmentManager.processAttachments(
                        audioAttachments
                    );
                attachments.push(...processedAudioAttachments);
            }

            const roomId = stringToUuid(channelId + "-" + this.runtime.agentId);
            const userIdUUID = stringToUuid(userId);

            await this.runtime.ensureConnection(
                userIdUUID,
                roomId,
                userName,
                name,
                "discord"
            );

            const messageId = stringToUuid(
                message.id + "-" + this.runtime.agentId
            );

            let shouldIgnore = false;
            let shouldRespond = true;

            const content: Content = {
                text: processedContent,
                attachments: attachments,
                source: "discord",
                url: message.url,
                inReplyTo: message.reference?.messageId
                    ? stringToUuid(
                          message.reference.messageId +
                              "-" +
                              this.runtime.agentId
                      )
                    : undefined,
            };

            const userMessage = {
                content,
                userId: userIdUUID,
                agentId: this.runtime.agentId,
                roomId,
            };

            const memory: Memory = {
                id: stringToUuid(message.id + "-" + this.runtime.agentId),
                ...userMessage,
                userId: userIdUUID,
                agentId: this.runtime.agentId,
                roomId,
                content,
                createdAt: message.createdTimestamp,
            };

            if (content.text) {
                await this.runtime.messageManager.addEmbeddingToMemory(memory);
                await this.runtime.messageManager.createMemory(memory);

                if (this.interestChannels[message.channelId]) {
                    // Add new message
                    this.interestChannels[message.channelId].messages.push({
                        userId: userIdUUID,
                        userName: userName,
                        content: content,
                    });

                    // Trim to keep only recent messages
                    if (
                        this.interestChannels[message.channelId].messages
                            .length > MESSAGE_CONSTANTS.MAX_MESSAGES
                    ) {
                        this.interestChannels[message.channelId].messages =
                            this.interestChannels[
                                message.channelId
                            ].messages.slice(-MESSAGE_CONSTANTS.MAX_MESSAGES);
                    }
                }
            }

            let state = await this.runtime.composeState(userMessage, {
                discordClient: this.client,
                discordMessage: message,
                agentName:
                    this.runtime.character.name ||
                    this.client.user?.displayName,
            });

            const canSendResult = canSendMessage(message.channel);
            if (!canSendResult.canSend) {
                return elizaLogger.warn(
                    `Cannot send message to channel ${message.channel}`,
                    canSendResult
                );
            }

            if (!shouldIgnore) {
                shouldIgnore = await this._shouldIgnore(message);
            }

            if (shouldIgnore) {
                return;
            }

            const agentUserState =
                await this.runtime.databaseAdapter.getParticipantUserState(
                    roomId,
                    this.runtime.agentId
                );

            if (
                agentUserState === "MUTED" &&
                !message.mentions.has(this.client.user.id) &&
                !hasInterest
            ) {
                console.log("Ignoring muted room");
                // Ignore muted rooms unless explicitly mentioned
                return;
            }

            if (agentUserState === "FOLLOWED") {
                shouldRespond = true; // Always respond in followed rooms
            } else if (
                (!shouldRespond && hasInterest) ||
                (shouldRespond && !hasInterest)
            ) {
                shouldRespond = await this._shouldRespond(message, state);
            }

            if (shouldRespond) {
                const context = composeContext({
                    state,
                    template:
                        this.runtime.character.templates
                            ?.discordMessageHandlerTemplate ||
                        discordMessageHandlerTemplate,
                });

                // simulate discord typing while generating a response
                const stopTyping = this.simulateTyping(message);

                const responseContent = await this._generateResponse(
                    memory,
                    state,
                    context
                ).finally(() => {
                    stopTyping();
                });

                responseContent.text = responseContent.text?.trim();
                responseContent.inReplyTo = stringToUuid(
                    message.id + "-" + this.runtime.agentId
                );

                if (!responseContent.text) {
                    return;
                }
                const callback: HandlerCallback = async (
                    content: Content,
                    files: any[]
                ) => {
                    try {
                        if (message.id && !content.inReplyTo) {
                            content.inReplyTo = stringToUuid(
                                message.id + "-" + this.runtime.agentId
                            );
                        }
                        const messages = await sendMessageInChunks(
                            message.channel as TextChannel,
                            content.text,
                            message.id,
                            files
                        );

                        const memories: Memory[] = [];
                        for (const m of messages) {
                            let action = content.action;
                            // If there's only one message or it's the last message, keep the original action
                            // For multiple messages, set all but the last to 'CONTINUE'
                            if (
                                messages.length > 1 &&
                                m !== messages[messages.length - 1]
                            ) {
                                action = "CONTINUE";
                            }

                            const memory: Memory = {
                                id: stringToUuid(
                                    m.id + "-" + this.runtime.agentId
                                ),
                                userId: this.runtime.agentId,
                                agentId: this.runtime.agentId,
                                content: {
                                    ...content,
                                    action,
                                    inReplyTo: messageId,
                                    url: m.url,
                                },
                                roomId,
                                embedding: getEmbeddingZeroVector(),
                                createdAt: m.createdTimestamp,
                            };
                            memories.push(memory);
                        }
                        for (const m of memories) {
                            await this.runtime.messageManager.createMemory(m);
                        }
                        return memories;
                    } catch (error) {
                        console.error("Error sending message:", error);
                        return [];
                    }
                };

                const responseMessages = await callback(responseContent);

                state = await this.runtime.updateRecentMessageState(state);

                await this.runtime.processActions(
                    memory,
                    responseMessages,
                    state,
                    callback
                );
            }
            await this.runtime.evaluate(memory, state, shouldRespond);
        } catch (error) {
            console.error("Error handling message:", error);
            if (message.channel.type === ChannelType.GuildVoice) {
                // For voice channels, use text-to-speech for the error message
                const errorMessage = "Sorry, I had a glitch. What was that?";

                const speechService = this.runtime.getService<ISpeechService>(
                    ServiceType.SPEECH_GENERATION
                );
                if (!speechService) {
                    throw new Error("Speech generation service not found");
                }

                const audioStream = await speechService.generate(
                    this.runtime,
                    errorMessage
                );
                await this.voiceManager.playAudioStream(userId, audioStream);
            } else {
                // For text channels, send the error message
                console.error("Error sending message:", error);
            }
        }
    }

    async cacheMessages(channel: TextChannel, count: number = 20) {
        const messages = await channel.messages.fetch({ limit: count });

        // TODO: This is throwing an error but seems to work?
        for (const [_, message] of messages) {
            await this.handleMessage(message);
        }
    }

    private _isMessageForMe(message: DiscordMessage): boolean {
        if (message.channel.type === ChannelType.DM) {
            return true;
        }

        const isMentioned = message.mentions.users?.has(
            this.client.user?.id as string
        );
        const guild = message.guild;
        const member = guild?.members.cache.get(this.client.user?.id as string);
        const nickname = member?.nickname;

        // Don't consider role mentions as direct mentions
        const hasRoleMentionOnly =
            message.mentions.roles.size > 0 && !isMentioned;

        // If it's only a role mention and we're in team mode, let team logic handle it
        if (
            hasRoleMentionOnly &&
            this.runtime.character.clientConfig?.discord?.isPartOfTeam
        ) {
            return false;
        }

        if (isMentioned) {
            return true;
        }

        if (
            this.runtime.character.clientConfig?.discord
                ?.shouldRespondOnlyToMentions
        ) {
            return false;
        }

        const hasUsername = message.content
            .toLowerCase()
            .includes(this.client.user?.username.toLowerCase() as string);
        const hasTag = message.content
            .toLowerCase()
            .includes(this.client.user?.tag.toLowerCase() as string);
        const hasNickname =
            nickname &&
            message.content.toLowerCase().includes(nickname.toLowerCase());

        return hasUsername || hasTag || hasNickname;
    }

    async processMessageMedia(
        message: DiscordMessage
    ): Promise<{ processedContent: string; attachments: Media[] }> {
        let processedContent = message.content;

        let attachments: Media[] = [];

        // Process code blocks in the message content
        const codeBlockRegex = /```([\s\S]*?)```/g;
        let match;
        while ((match = codeBlockRegex.exec(processedContent))) {
            const codeBlock = match[1];
            const lines = codeBlock.split("\n");
            const title = lines[0];
            const description = lines.slice(0, 3).join("\n");
            const attachmentId =
                `code-${Date.now()}-${Math.floor(Math.random() * 1000)}`.slice(
                    -5
                );
            attachments.push({
                id: attachmentId,
                url: "",
                title: title || "Code Block",
                source: "Code",
                description: description,
                text: codeBlock,
            });
            processedContent = processedContent.replace(
                match[0],
                `Code Block (${attachmentId})`
            );
        }

        // Process message attachments
        if (message.attachments.size > 0) {
            attachments = await this.attachmentManager.processAttachments(
                message.attachments
            );
        }

        // TODO: Move to attachments manager
        const urlRegex = /(https?:\/\/[^\s]+)/g;
        const urls = processedContent?.match(urlRegex) || [];

        for (const url of urls) {
            if (
                this.runtime
                    .getService<IVideoService>(ServiceType.VIDEO)
                    ?.isVideoUrl(url)
            ) {
                const videoService = this.runtime.getService<IVideoService>(
                    ServiceType.VIDEO
                );
                if (!videoService) {
                    throw new Error("Video service not found");
                }
                const videoInfo = await videoService.processVideo(
                    url,
                    this.runtime
                );

                attachments.push({
                    id: `youtube-${Date.now()}`,
                    url: url,
                    title: videoInfo.title,
                    source: "YouTube",
                    description: videoInfo.description,
                    text: videoInfo.text,
                });
            } else {
                const browserService = this.runtime.getService<IBrowserService>(
                    ServiceType.BROWSER
                );
                if (!browserService) {
                    throw new Error("Browser service not found");
                }

                const { title, description: summary } =
                    await browserService.getPageContent(url, this.runtime);

                attachments.push({
                    id: `webpage-${Date.now()}`,
                    url: url,
                    title: title || "Web Page",
                    source: "Web",
                    description: summary,
                    text: summary,
                });
            }
        }

        return { processedContent, attachments };
    }

    private _getNormalizedUserId(id: string): string {
        return id.toString().replace(/[^0-9]/g, "");
    }

    private _isTeamMember(userId: string): boolean {
        const teamConfig = this.runtime.character.clientConfig?.discord;
        if (!teamConfig?.isPartOfTeam || !teamConfig.teamAgentIds) return false;

        const normalizedUserId = this._getNormalizedUserId(userId);

        const isTeamMember = teamConfig.teamAgentIds.some(
            (teamId) => this._getNormalizedUserId(teamId) === normalizedUserId
        );

        return isTeamMember;
    }

    private _isTeamLeader(): boolean {
        return (
            this.client.user?.id ===
            this.runtime.character.clientConfig?.discord?.teamLeaderId
        );
    }

    private _isTeamCoordinationRequest(content: string): boolean {
        const contentLower = content.toLowerCase();
        return TEAM_COORDINATION.KEYWORDS?.some((keyword) =>
            contentLower.includes(keyword.toLowerCase())
        );
    }

    private _isRelevantToTeamMember(
        content: string,
        channelId: string,
        lastAgentMemory: Memory | null = null
    ): boolean {
        const teamConfig = this.runtime.character.clientConfig?.discord;

        if (this._isTeamLeader() && lastAgentMemory?.content.text) {
            const timeSinceLastMessage = Date.now() - lastAgentMemory.createdAt;
            if (timeSinceLastMessage > MESSAGE_CONSTANTS.INTEREST_DECAY_TIME) {
                return false; // Memory too old, not relevant
            }

            const similarity = cosineSimilarity(
                content.toLowerCase(),
                lastAgentMemory.content.text.toLowerCase()
            );

            return (
                similarity >=
                MESSAGE_CONSTANTS.DEFAULT_SIMILARITY_THRESHOLD_FOLLOW_UPS
            );
        }

        // If no keywords defined, only leader maintains conversation
        if (!teamConfig?.teamMemberInterestKeywords) {
            return false;
        }

        return teamConfig.teamMemberInterestKeywords.some((keyword) =>
            content.toLowerCase().includes(keyword.toLowerCase())
        );
    }

    private async _analyzeContextSimilarity(
        currentMessage: string,
        previousContext?: MessageContext,
        agentLastMessage?: string
    ): Promise<number> {
        if (!previousContext) return 1; // No previous context to compare against

        // If more than 5 minutes have passed, reduce similarity weight
        const timeDiff = Date.now() - previousContext.timestamp;
        const timeWeight = Math.max(0, 1 - timeDiff / (5 * 60 * 1000)); // 5 minutes threshold

        // Calculate content similarity
        const similarity = cosineSimilarity(
            currentMessage.toLowerCase(),
            previousContext.content.toLowerCase(),
            agentLastMessage?.toLowerCase()
        );

        // Weight the similarity by time factor
        const weightedSimilarity = similarity * timeWeight;

        return weightedSimilarity;
    }

    private async _shouldRespondBasedOnContext(
        message: DiscordMessage,
        channelState: InterestChannels[string]
    ): Promise<boolean> {
        // Always respond if directly mentioned
        if (this._isMessageForMe(message)) return true;

        // If we're not the current handler, don't respond
        if (channelState?.currentHandler !== this.client.user?.id) return false;

        // Check if we have messages to compare
        if (!channelState.messages?.length) return false;

        // Get last user message (not from the bot)
        const lastUserMessage = [...channelState.messages].reverse().find(
            (m, index) =>
                index > 0 && // Skip first message (current)
                m.userId !== this.runtime.agentId
        );

        if (!lastUserMessage) return false;

        const lastSelfMemories = await this.runtime.messageManager.getMemories({
            roomId: stringToUuid(
                message.channel.id + "-" + this.runtime.agentId
            ),
            unique: false,
            count: 5,
        });

        const lastSelfSortedMemories = lastSelfMemories
            ?.filter((m) => m.userId === this.runtime.agentId)
            .sort((a, b) => (b.createdAt || 0) - (a.createdAt || 0));

        // Calculate context similarity
        const contextSimilarity = await this._analyzeContextSimilarity(
            message.content,
            {
                content: lastUserMessage.content.text || "",
                timestamp: Date.now(),
            },
            lastSelfSortedMemories?.[0]?.content?.text
        );

        const similarityThreshold =
            this.runtime.character.clientConfig?.discord
                ?.messageSimilarityThreshold ||
            channelState.contextSimilarityThreshold ||
            MESSAGE_CONSTANTS.DEFAULT_SIMILARITY_THRESHOLD;

        return contextSimilarity >= similarityThreshold;
    }

    private _checkInterest(channelId: string): boolean {
        const channelState = this.interestChannels[channelId];
        if (!channelState) return false;

        const lastMessage =
            channelState.messages[channelState.messages.length - 1];
        // If it's been more than 5 minutes since last message, reduce interest
        const timeSinceLastMessage = Date.now() - channelState.lastMessageSent;

        if (timeSinceLastMessage > MESSAGE_CONSTANTS.INTEREST_DECAY_TIME) {
            delete this.interestChannels[channelId];
            return false;
        } else if (
            timeSinceLastMessage > MESSAGE_CONSTANTS.PARTIAL_INTEREST_DECAY
        ) {
            // Require stronger relevance for continued interest
            return this._isRelevantToTeamMember(
                lastMessage.content.text || "",
                channelId
            );
        }

        // If team leader and messages exist, check for topic changes and team member responses
        if (this._isTeamLeader() && channelState.messages.length > 0) {
            // If leader's keywords don't match and another team member has responded, drop interest
            if (
                !this._isRelevantToTeamMember(
                    lastMessage.content.text || "",
                    channelId
                )
            ) {
                const recentTeamResponses = channelState.messages
                    .slice(-3)
                    .some(
                        (m) =>
                            m.userId !== this.client.user?.id &&
                            this._isTeamMember(m.userId)
                    );

                if (recentTeamResponses) {
                    delete this.interestChannels[channelId];
                    return false;
                }
            }
        }

        // Check if conversation has shifted to a new topic
        if (channelState.messages.length > 0) {
            const recentMessages = channelState.messages.slice(
                -MESSAGE_CONSTANTS.RECENT_MESSAGE_COUNT
            );
            const differentUsers = new Set(recentMessages.map((m) => m.userId))
                .size;

            // If multiple users are talking and we're not involved, reduce interest
            if (
                differentUsers > 1 &&
                !recentMessages.some((m) => m.userId === this.client.user?.id)
            ) {
                delete this.interestChannels[channelId];
                return false;
            }
        }

        return true;
    }

    private async _shouldIgnore(message: DiscordMessage): Promise<boolean> {
        // if the message is from us, ignore
        if (message.author.id === this.client.user?.id) return true;

        // Honor mentions-only mode
        if (
            this.runtime.character.clientConfig?.discord
                ?.shouldRespondOnlyToMentions
        ) {
            return !this._isMessageForMe(message);
        }

        // Team-based ignore logic
        if (this.runtime.character.clientConfig?.discord?.isPartOfTeam) {
            const authorId = this._getNormalizedUserId(message.author.id);

            if (this._isTeamLeader()) {
                if (this._isTeamCoordinationRequest(message.content)) {
                    return false;
                }
                // Ignore if message is only about team member interests and not directed to leader
                if (!this._isMessageForMe(message)) {
                    const otherMemberInterests =
                        this.runtime.character.clientConfig?.discord
                            ?.teamMemberInterestKeywords || [];
                    const hasOtherInterests = otherMemberInterests.some(
                        (keyword) =>
                            message.content
                                .toLowerCase()
                                .includes(keyword.toLowerCase())
                    );
                    if (hasOtherInterests) {
                        return true;
                    }
                }
            } else if (this._isTeamCoordinationRequest(message.content)) {
                const randomDelay =
                    Math.floor(
                        Math.random() *
                            (TIMING_CONSTANTS.TEAM_MEMBER_DELAY_MAX -
                                TIMING_CONSTANTS.TEAM_MEMBER_DELAY_MIN)
                    ) + TIMING_CONSTANTS.TEAM_MEMBER_DELAY_MIN; // 1-3 second random delay
                await new Promise((resolve) =>
                    setTimeout(resolve, randomDelay)
                );
                return false;
            }

            if (this._isTeamMember(authorId)) {
                if (!this._isMessageForMe(message)) {
                    // If message contains our interests, don't ignore
                    if (
                        this._isRelevantToTeamMember(
                            message.content,
                            message.channelId
                        )
                    ) {
                        return false;
                    }
                    return true;
                }
            }

            // Check if we're in an active conversation based on context
            const channelState = this.interestChannels[message.channelId];

            if (channelState?.currentHandler) {
                // If we're the current handler, check context
                if (channelState.currentHandler === this.client.user?.id) {
                    //If it's our keywords, bypass context check
                    if (
                        this._isRelevantToTeamMember(
                            message.content,
                            message.channelId
                        )
                    ) {
                        return false;
                    }

                    const shouldRespondContext =
                        await this._shouldRespondBasedOnContext(
                            message,
                            channelState
                        );

                    // If context is different, ignore. If similar, don't ignore
                    return !shouldRespondContext;
                }

                // If another team member is handling and we're not mentioned or coordinating
                else if (
                    !this._isMessageForMe(message) &&
                    !this._isTeamCoordinationRequest(message.content)
                ) {
                    return true;
                }
            }
        }

        let messageContent = message.content.toLowerCase();

        // Replace the bot's @ping with the character name
        const botMention = `<@!?${this.client.user?.id}>`;
        messageContent = messageContent.replace(
            new RegExp(botMention, "gi"),
            this.runtime.character.name.toLowerCase()
        );

        // Replace the bot's username with the character name
        const botUsername = this.client.user?.username.toLowerCase();
        messageContent = messageContent.replace(
            new RegExp(`\\b${botUsername}\\b`, "g"),
            this.runtime.character.name.toLowerCase()
        );

        // strip all special characters
        messageContent = messageContent.replace(/[^a-zA-Z0-9\s]/g, "");

        // short responses where eliza should stop talking and disengage unless mentioned again
        if (
            messageContent.length < MESSAGE_LENGTH_THRESHOLDS.LOSE_INTEREST &&
            LOSE_INTEREST_WORDS.some((word) => messageContent.includes(word))
        ) {
            delete this.interestChannels[message.channelId];
            return true;
        }

        // If we're not interested in the channel and it's a short message, ignore it
        if (
            messageContent.length < MESSAGE_LENGTH_THRESHOLDS.SHORT_MESSAGE &&
            !this.interestChannels[message.channelId]
        ) {
            return true;
        }

        const targetedPhrases = [
            this.runtime.character.name + " stop responding",
            this.runtime.character.name + " stop talking",
            this.runtime.character.name + " shut up",
            this.runtime.character.name + " stfu",
            "stop talking" + this.runtime.character.name,
            this.runtime.character.name + " stop talking",
            "shut up " + this.runtime.character.name,
            this.runtime.character.name + " shut up",
            "stfu " + this.runtime.character.name,
            this.runtime.character.name + " stfu",
            "chill" + this.runtime.character.name,
            this.runtime.character.name + " chill",
        ];

        // lose interest if pinged and told to stop responding
        if (targetedPhrases.some((phrase) => messageContent.includes(phrase))) {
            delete this.interestChannels[message.channelId];
            return true;
        }

        // if the message is short, ignore but maintain interest
        if (
            !this.interestChannels[message.channelId] &&
            messageContent.length < MESSAGE_LENGTH_THRESHOLDS.VERY_SHORT_MESSAGE
        ) {
            return true;
        }

        if (
            message.content.length <
                MESSAGE_LENGTH_THRESHOLDS.IGNORE_RESPONSE &&
            IGNORE_RESPONSE_WORDS.some((word) =>
                message.content.toLowerCase().includes(word)
            )
        ) {
            return true;
        }
        return false;
    }

    private async _shouldRespond(
        message: DiscordMessage,
        state: State
    ): Promise<boolean> {
        if (message.author.id === this.client.user?.id) return false;
        // if (message.author.bot) return false;

        // Honor mentions-only mode
        if (
            this.runtime.character.clientConfig?.discord
                ?.shouldRespondOnlyToMentions
        ) {
            return this._isMessageForMe(message);
        }

        const channelState = this.interestChannels[message.channelId];

        // Check if team member has direct interest first
        if (
            this.runtime.character.clientConfig?.discord?.isPartOfTeam &&
            !this._isTeamLeader() &&
            this._isRelevantToTeamMember(message.content, message.channelId)
        ) {
            return true;
        }

        try {
            // Team-based response logic
            if (this.runtime.character.clientConfig?.discord?.isPartOfTeam) {
                // Team leader coordination
                if (
                    this._isTeamLeader() &&
                    this._isTeamCoordinationRequest(message.content)
                ) {
                    return true;
                }

                if (
                    !this._isTeamLeader() &&
                    this._isRelevantToTeamMember(
                        message.content,
                        message.channelId
                    )
                ) {
                    // Add small delay for non-leader responses
                    await new Promise((resolve) =>
                        setTimeout(resolve, TIMING_CONSTANTS.TEAM_MEMBER_DELAY)
                    ); //1.5 second delay

                    // If leader has responded in last few seconds, reduce chance of responding

                    if (channelState?.messages?.length) {
                        const recentMessages = channelState.messages.slice(
                            -MESSAGE_CONSTANTS.RECENT_MESSAGE_COUNT
                        );
                        const leaderResponded = recentMessages.some(
                            (m) =>
                                m.userId ===
                                    this.runtime.character.clientConfig?.discord
                                        ?.teamLeaderId &&
                                Date.now() - channelState.lastMessageSent < 3000
                        );

                        if (leaderResponded) {
                            // 50% chance to respond if leader just did
                            return (
                                Math.random() > RESPONSE_CHANCES.AFTER_LEADER
                            );
                        }
                    }

                    return true;
                }

                // If I'm the leader but message doesn't match my keywords, add delay and check for team responses
                if (
                    this._isTeamLeader() &&
                    !this._isRelevantToTeamMember(
                        message.content,
                        message.channelId
                    )
                ) {
                    const randomDelay =
                        Math.floor(
                            Math.random() *
                                (TIMING_CONSTANTS.LEADER_DELAY_MAX -
                                    TIMING_CONSTANTS.LEADER_DELAY_MIN)
                        ) + TIMING_CONSTANTS.LEADER_DELAY_MIN; // 2-4 second random delay
                    await new Promise((resolve) =>
                        setTimeout(resolve, randomDelay)
                    );

                    // After delay, check if another team member has already responded
                    if (channelState?.messages?.length) {
                        const recentResponses = channelState.messages.slice(
                            -MESSAGE_CONSTANTS.RECENT_MESSAGE_COUNT
                        );
                        const otherTeamMemberResponded = recentResponses.some(
                            (m) =>
                                m.userId !== this.client.user?.id &&
                                this._isTeamMember(m.userId)
                        );

                        if (otherTeamMemberResponded) {
                            return false;
                        }
                    }
                }

                // Update current handler if we're mentioned
                if (this._isMessageForMe(message)) {
                    const channelState =
                        this.interestChannels[message.channelId];
                    if (channelState) {
                        channelState.currentHandler = this.client.user?.id;
                        channelState.lastMessageSent = Date.now();
                    }
                    return true;
                }

                // Don't respond if another teammate is handling the conversation
                if (channelState?.currentHandler) {
                    if (
                        channelState.currentHandler !== this.client.user?.id &&
                        this._isTeamMember(channelState.currentHandler)
                    ) {
                        return false;
                    }
                }

                // Natural conversation cadence
                if (!this._isMessageForMe(message) && channelState) {
                    // Count our recent messages
                    const recentMessages = channelState.messages.slice(
                        -MESSAGE_CONSTANTS.CHAT_HISTORY_COUNT
                    );
                    const ourMessageCount = recentMessages.filter(
                        (m) => m.userId === this.client.user?.id
                    ).length;

                    // Reduce responses if we've been talking a lot
                    if (ourMessageCount > 2) {
                        // Exponentially decrease chance to respond
                        const responseChance = Math.pow(
                            0.5,
                            ourMessageCount - 2
                        );
                        if (Math.random() > responseChance) {
                            return false;
                        }
                    }
                }
            }
        } catch (error) {
            elizaLogger.error("Error in _shouldRespond team processing:", {
                error,
                agentId: this.runtime.agentId,
                channelId: message.channelId,
            });
        }

        // Otherwise do context check
        if (channelState?.previousContext) {
            const shouldRespondContext =
                await this._shouldRespondBasedOnContext(message, channelState);
            if (!shouldRespondContext) {
                delete this.interestChannels[message.channelId];
                return false;
            }
        }

        if (message.mentions.has(this.client.user?.id as string)) return true;

        const guild = message.guild;
        const member = guild?.members.cache.get(this.client.user?.id as string);
        const nickname = member?.nickname;

        if (
            message.content
                .toLowerCase()
                .includes(this.client.user?.username.toLowerCase() as string) ||
            message.content
                .toLowerCase()
                .includes(this.client.user?.tag.toLowerCase() as string) ||
            (nickname &&
                message.content.toLowerCase().includes(nickname.toLowerCase()))
        ) {
            return true;
        }

        if (!message.guild) {
            return true;
        }

        // If none of the above conditions are met, use the generateText to decide
        const shouldRespondContext = composeContext({
            state,
            template:
                this.runtime.character.templates
                    ?.discordShouldRespondTemplate ||
                this.runtime.character.templates?.shouldRespondTemplate ||
                composeRandomUser(discordShouldRespondTemplate, 2),
        });

<<<<<<< HEAD
        const rawResponse = await generateShouldRespond({
=======
        const parsedResponse = await generateShouldRespond({
>>>>>>> 060d126f
            runtime: this.runtime,
            context: shouldRespondContext,
            modelClass: ModelClass.SMALL,
            // @ts-ignore
            messages: this.runtime.idealOutputs?.shouldRespondTemplate
                ? [
                      {
                          role: "user",
                          content: [
                              {
                                  type: "text",
                                  // @ts-ignore
                                  text: this.runtime.idealOutputs
                                      ?.shouldRespondTemplate,
                              },
                          ],
                      },
                  ]
                : undefined,
        });

<<<<<<< HEAD
        const parsedResponse = parseTagContent(rawResponse, "response");

=======
>>>>>>> 060d126f
        if (parsedResponse === "RESPOND") {
            if (channelState) {
                channelState.previousContext = {
                    content: message.content,
                    timestamp: Date.now(),
                };
            }

            return true;
        } else if (parsedResponse === "IGNORE") {
            return false;
        } else if (parsedResponse === "STOP") {
            delete this.interestChannels[message.channelId];
            return false;
        } else {
            console.error(
                "Invalid response from response generateText:",
                parsedResponse
            );
            return false;
        }
    }

    private async _generateResponse(
        message: Memory,
        _state: State,
        context: string
    ): Promise<Content> {
        const { userId, roomId } = message;

        const response = await generateMessageResponse({
            runtime: this.runtime,
            context,
            modelClass: ModelClass.LARGE,
        });

        if (!response) {
            console.error("No response from generateMessageResponse");
            return;
        }

        await this.runtime.databaseAdapter.log({
            body: { message, context, response },
            userId: userId,
            roomId,
            type: "response",
        });

        return response;
    }

    async fetchBotName(botToken: string) {
        const url = "https://discord.com/api/v10/users/@me";

        const response = await fetch(url, {
            method: "GET",
            headers: {
                Authorization: `Bot ${botToken}`,
            },
        });

        if (!response.ok) {
            throw new Error(
                `Error fetching bot details: ${response.statusText}`
            );
        }

        const data = await response.json();
        return data.username;
    }

    /**
     * Simulate discord typing while generating a response;
     * returns a function to interrupt the typing loop
     *
     * @param message
     */
    private simulateTyping(message: DiscordMessage) {
        let typing = true;

        const typingLoop = async () => {
            while (typing) {
                await message.channel.sendTyping();
                await new Promise((resolve) => setTimeout(resolve, 3000));
            }
        };

        typingLoop();

        return function stopTyping() {
            typing = false;
        };
    }
}<|MERGE_RESOLUTION|>--- conflicted
+++ resolved
@@ -1246,11 +1246,7 @@
                 composeRandomUser(discordShouldRespondTemplate, 2),
         });
 
-<<<<<<< HEAD
-        const rawResponse = await generateShouldRespond({
-=======
         const parsedResponse = await generateShouldRespond({
->>>>>>> 060d126f
             runtime: this.runtime,
             context: shouldRespondContext,
             modelClass: ModelClass.SMALL,
@@ -1272,11 +1268,6 @@
                 : undefined,
         });
 
-<<<<<<< HEAD
-        const parsedResponse = parseTagContent(rawResponse, "response");
-
-=======
->>>>>>> 060d126f
         if (parsedResponse === "RESPOND") {
             if (channelState) {
                 channelState.previousContext = {
