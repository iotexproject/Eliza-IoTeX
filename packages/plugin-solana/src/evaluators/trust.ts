import {
    composeContext,
    generateObjectArray,
    generateTrueOrFalse,
    MemoryManager,
    booleanFooter,
    ActionExample,
    Content,
    IAgentRuntime,
    Memory,
    ModelClass,
    Evaluator,
} from "@ai16z/eliza";
import { TrustScoreManager } from "../providers/trustScoreProvider.ts";
import { TokenProvider } from "../providers/token.ts";
import { WalletProvider } from "../providers/wallet.ts";
import { TrustScoreDatabase } from "@ai16z/plugin-trustdb";
import { Connection, PublicKey } from "@solana/web3.js";

const shouldProcessTemplate =
    `# Task: Decide if the recent messages should be processed for token recommendations.

    Look for messages that:
    - Mention specific token tickers or contract addresses
    - Contain words related to buying, selling, or trading tokens
    - Express opinions or convictions about tokens

    Based on the following conversation, should the messages be processed for recommendations? YES or NO

    {{recentMessages}}

    Should the messages be processed for recommendations? ` + booleanFooter;

export const formatRecommendations = (recommendations: Memory[]) => {
    const messageStrings = recommendations
        .reverse()
        .map((rec: Memory) => `${(rec.content as Content)?.content}`);
    const finalMessageStrings = messageStrings.join("\n");
    return finalMessageStrings;
};

const recommendationTemplate = `TASK: Extract recommendations to buy or sell memecoins from the conversation as an array of objects in JSON format.

    Memecoins usually have a ticker and a contract address. Additionally, recommenders may make recommendations with some amount of conviction. The amount of conviction in their recommendation can be none, low, medium, or high. Recommenders can make recommendations to buy, not buy, sell and not sell.

# START OF EXAMPLES
These are an examples of the expected output of this task:
{{evaluationExamples}}
# END OF EXAMPLES

# INSTRUCTIONS

Extract any new recommendations from the conversation that are not already present in the list of known recommendations below:
{{recentRecommendations}}

- Include the recommender's username 
- Try not to include already-known recommendations. If you think a recommendation is already known, but you're not sure, respond with alreadyKnown: true.
- Set the conviction to 'none', 'low', 'medium' or 'high'  
- Set the recommendation type to 'buy', 'dont_buy', 'sell', or 'dont_sell'
- Include the contract address and/or ticker if available

Recent Messages:
{{recentMessages}}

Response should be a JSON object array inside a JSON markdown block. Correct response format:
\`\`\`json
[
  {
    "recommender": string,
    "ticker": string | null, 
    "contractAddress": string | null,
    "type": enum<buy|dont_buy|sell|dont_sell>,
    "conviction": enum<none|low|medium|high>,
    "alreadyKnown": boolean
  },
  ...  
]
\`\`\``;

async function handler(runtime: IAgentRuntime, message: Memory) {
    console.log("Evaluating for trust");
    const state = await runtime.composeState(message);

    const { agentId, roomId } = state;

    // Check if we should process the messages
    const shouldProcessContext = composeContext({
        state,
        template: shouldProcessTemplate,
    });

    const shouldProcess = await generateTrueOrFalse({
        context: shouldProcessContext,
        modelClass: ModelClass.SMALL,
        runtime,
    });

    if (!shouldProcess) {
        console.log("Skipping process");
        return [];
    }

    console.log("Processing recommendations");

    // Get recent recommendations
    const recommendationsManager = new MemoryManager({
        runtime,
        tableName: "recommendations",
    });

    const recentRecommendations = await recommendationsManager.getMemories({
        roomId,
        count: 20,
    });

    const context = composeContext({
        state: {
            ...state,
            recentRecommendations: formatRecommendations(recentRecommendations),
        },
        template: recommendationTemplate,
    });

    const recommendations = await generateObjectArray({
        runtime,
        context,
        modelClass: ModelClass.LARGE,
    });

    console.log("recommendations", recommendations);

    if (!recommendations) {
        return [];
    }

    // If the recommendation is already known or corrupted, remove it
    const filteredRecommendations = recommendations.filter((rec) => {
        return (
            !rec.alreadyKnown &&
            (rec.ticker || rec.contractAddress) &&
            rec.recommender &&
            rec.conviction &&
            rec.recommender.trim() !== ""
        );
    });

    for (const rec of filteredRecommendations) {
        // create the wallet provider and token provider
        const walletProvider = new WalletProvider(
<<<<<<< HEAD
            new Connection("https://api.mainnet-beta.solana.com"),
            new PublicKey(
                runtime.getSetting("SOLANA_PUBLIC_KEY") ??
                runtime.getSetting("WALLET_PUBLIC_KEY")
            )
=======
            new Connection(runtime.getSetting("RPC_URL")),
            new PublicKey(runtime.getSetting("WALLET_PUBLIC_KEY"))
>>>>>>> 2d729013
        );
        const tokenProvider = new TokenProvider(
            rec.contractAddress,
            walletProvider,
            runtime.cacheManager
        );

        // TODO: Check to make sure the contract address is valid, it's the right one, etc

        //
        if (!rec.contractAddress) {
            const tokenAddress = await tokenProvider.getTokenFromWallet(
                runtime,
                rec.ticker
            );
            rec.contractAddress = tokenAddress;
            if (!tokenAddress) {
                // try to search for the symbol and return the contract address with they highest liquidity and market cap
                const result = await tokenProvider.searchDexScreenerData(
                    rec.ticker
                );
                const tokenAddress = result?.baseToken?.address;
                rec.contractAddress = tokenAddress;
                if (!tokenAddress) {
                    console.warn("Could not find contract address for token");
                    continue;
                }
            }
        }

        // create the trust score manager

        const trustScoreDb = new TrustScoreDatabase(runtime.databaseAdapter.db);
        const trustScoreManager = new TrustScoreManager(
            runtime,
            tokenProvider,
            trustScoreDb
        );

        // get actors from the database
        const participants =
            await runtime.databaseAdapter.getParticipantsForRoom(
                message.roomId
            );

        // find the first user Id from a user with the username that we extracted
        const user = participants.find(async (actor) => {
            const user = await runtime.databaseAdapter.getAccountById(actor);
            return (
                user.name.toLowerCase().trim() ===
                rec.recommender.toLowerCase().trim()
            );
        });

        if (!user) {
            console.warn("Could not find user: ", rec.recommender);
            continue;
        }

        const account = await runtime.databaseAdapter.getAccountById(user);
        const userId = account.id;

        const recMemory = {
            userId,
            agentId,
            content: { text: JSON.stringify(rec) },
            roomId,
            createdAt: Date.now(),
        };

        await recommendationsManager.createMemory(recMemory, true);

        console.log("recommendationsManager", rec);

        // - from here we just need to make sure code is right

        // buy, dont buy, sell, dont sell

        const buyAmounts = await tokenProvider.calculateBuyAmounts();

        let buyAmount = buyAmounts[rec.conviction.toLowerCase().trim()];
        if (!buyAmount) {
            // handle annoying cases
            // for now just put in 10 sol
            buyAmount = 10;
        }

        // TODO: is this is a buy, sell, dont buy, or dont sell?
        const shouldTrade = await tokenProvider.shouldTradeToken();

        if (!shouldTrade) {
            console.warn(
                "There might be a problem with the token, not trading"
            );
            continue;
        }

        switch (rec.type) {
            case "buy":
                // for now, lets just assume buy only, but we should implement
                await trustScoreManager.createTradePerformance(
                    runtime,
                    rec.contractAddress,
                    userId,
                    account.username, // we need this to create the recommender account in the BE
                    {
                        buy_amount: rec.buyAmount,
                        is_simulation: true,
                    }
                );
                break;
            case "sell":
            case "dont_sell":
            case "dont_buy":
                console.warn("Not implemented");
                break;
        }
    }

    return filteredRecommendations;
}

export const trustEvaluator: Evaluator = {
    name: "EXTRACT_RECOMMENDATIONS",
    similes: [
        "GET_RECOMMENDATIONS",
        "EXTRACT_TOKEN_RECS",
        "EXTRACT_MEMECOIN_RECS",
    ],
    alwaysRun: true,
    validate: async (
        runtime: IAgentRuntime,
        message: Memory
    ): Promise<boolean> => {
        if (message.content.text.length < 5) {
            return false;
        }

        return message.userId !== message.agentId;
    },
    description:
        "Extract recommendations to buy or sell memecoins/tokens from the conversation, including details like ticker, contract address, conviction level, and recommender username.",
    handler,
    examples: [
        {
            context: `Actors in the scene:
{{user1}}: Experienced DeFi degen. Constantly chasing high yield farms.  
{{user2}}: New to DeFi, learning the ropes.

Recommendations about the actors:
None`,
            messages: [
                {
                    user: "{{user1}}",
                    content: {
                        text: "Yo, have you checked out $SOLARUG? Dope new yield aggregator on Solana.",
                    },
                },
                {
                    user: "{{user2}}",
                    content: {
                        text: "Nah, I'm still trying to wrap my head around how yield farming even works haha. Is it risky?",
                    },
                },
                {
                    user: "{{user1}}",
                    content: {
                        text: "I mean, there's always risk in DeFi, but the $SOLARUG devs seem legit. Threw a few sol into the FCweoTfJ128jGgNEXgdfTXdEZVk58Bz9trCemr6sXNx9 vault, farming's been smooth so far.",
                    },
                },
            ] as ActionExample[],
            outcome: `\`\`\`json
[
  {
    "recommender": "{{user1}}",
    "ticker": "SOLARUG",
    "contractAddress": "FCweoTfJ128jGgNEXgdfTXdEZVk58Bz9trCemr6sXNx9",
    "type": "buy", 
    "conviction": "medium",
    "alreadyKnown": false
  }
]
\`\`\``,
        },

        {
            context: `Actors in the scene:  
{{user1}}: Solana maximalist. Believes Solana will flip Ethereum.
{{user2}}: Multichain proponent. Holds both SOL and ETH.

Recommendations about the actors:
{{user1}} has previously promoted $COPETOKEN and $SOYLENT.`,
            messages: [
                {
                    user: "{{user1}}",
                    content: {
                        text: "If you're not long $SOLVAULT at 7tRzKud6FBVFEhYqZS3CuQ2orLRM21bdisGykL5Sr4Dx, you're missing out. This will be the blackhole of Solana liquidity.",
                    },
                },
                {
                    user: "{{user2}}",
                    content: {
                        text: "Idk man, feels like there's a new 'vault' or 'reserve' token every week on Sol. What happened to $COPETOKEN and $SOYLENT that you were shilling before?",
                    },
                },
                {
                    user: "{{user1}}",
                    content: {
                        text: "$COPETOKEN and $SOYLENT had their time, I took profits near the top. But $SOLVAULT is different, it has actual utility. Do what you want, but don't say I didn't warn you when this 50x's and you're left holding your $ETH bags.",
                    },
                },
            ] as ActionExample[],
            outcome: `\`\`\`json
[
  {
    "recommender": "{{user1}}",    
    "ticker": "COPETOKEN",
    "contractAddress": null,
    "type": "sell",
    "conviction": "low", 
    "alreadyKnown": true
  },
  {
    "recommender": "{{user1}}",    
    "ticker": "SOYLENT",
    "contractAddress": null,
    "type": "sell",
    "conviction": "low", 
    "alreadyKnown": true
  },
  {
    "recommender": "{{user1}}",
    "ticker": "SOLVAULT",
    "contractAddress": "7tRzKud6FBVFEhYqZS3CuQ2orLRM21bdisGykL5Sr4Dx", 
    "type": "buy",
    "conviction": "high",
    "alreadyKnown": false
  }
]
\`\`\``,
        },

        {
            context: `Actors in the scene:
{{user1}}: Self-proclaimed Solana alpha caller. Allegedly has insider info.  
{{user2}}: Degen gambler. Will ape into any hyped token.

Recommendations about the actors:
None`,
            messages: [
                {
                    user: "{{user1}}",
                    content: {
                        text: "I normally don't do this, but I like you anon, so I'll let you in on some alpha. $ROULETTE at 48vV5y4DRH1Adr1bpvSgFWYCjLLPtHYBqUSwNc2cmCK2 is going to absolutely send it soon. You didn't hear it from me 🤐",
                    },
                },
                {
                    user: "{{user2}}",
                    content: {
                        text: "Oh shit, insider info from the alpha god himself? Say no more, I'm aping in hard.",
                    },
                },
            ] as ActionExample[],
            outcome: `\`\`\`json
[  
  {
    "recommender": "{{user1}}",
    "ticker": "ROULETTE",
    "contractAddress": "48vV5y4DRH1Adr1bpvSgFWYCjLLPtHYBqUSwNc2cmCK2", 
    "type": "buy",
    "conviction": "high",
    "alreadyKnown": false    
  }
]  
\`\`\``,
        },

        {
            context: `Actors in the scene:
{{user1}}: NFT collector and trader. Bullish on Solana NFTs.  
{{user2}}: Only invests based on fundamentals. Sees all NFTs as worthless JPEGs.

Recommendations about the actors:  
None
`,
            messages: [
                {
                    user: "{{user1}}",
                    content: {
                        text: "GM. I'm heavily accumulating $PIXELAPE, the token for the Pixel Ape Yacht Club NFT collection. 10x is inevitable.",
                    },
                },
                {
                    user: "{{user2}}",
                    content: {
                        text: "NFTs are a scam bro. There's no underlying value. You're essentially trading worthless JPEGs.",
                    },
                },
                {
                    user: "{{user1}}",
                    content: {
                        text: "Fun staying poor 🤡 $PIXELAPE is about to moon and you'll be left behind.",
                    },
                },
                {
                    user: "{{user2}}",
                    content: {
                        text: "Whatever man, I'm not touching that shit with a ten foot pole. Have fun holding your bags.",
                    },
                },
                {
                    user: "{{user1}}",
                    content: {
                        text: "Don't need luck where I'm going 😎 Once $PIXELAPE at 3hAKKmR6XyBooQBPezCbUMhrmcyTkt38sRJm2thKytWc takes off, you'll change your tune.",
                    },
                },
            ],
            outcome: `\`\`\`json
[  
  {
    "recommender": "{{user1}}",  
    "ticker": "PIXELAPE",
    "contractAddress": "3hAKKmR6XyBooQBPezCbUMhrmcyTkt38sRJm2thKytWc",
    "type": "buy",
    "conviction": "high", 
    "alreadyKnown": false
  }  
]
\`\`\``,
        },

        {
            context: `Actors in the scene:
{{user1}}: Contrarian investor. Bets against hyped projects.  
{{user2}}: Trend follower. Buys tokens that are currently popular.

Recommendations about the actors:
None`,
            messages: [
                {
                    user: "{{user2}}",
                    content: {
                        text: "$SAMOYED is the talk of CT right now. Making serious moves. Might have to get a bag.",
                    },
                },
                {
                    user: "{{user1}}",
                    content: {
                        text: "Whenever a token is the 'talk of CT', that's my cue to short it. $SAMOYED is going to dump hard, mark my words.",
                    },
                },
                {
                    user: "{{user2}}",
                    content: {
                        text: "Idk man, the hype seems real this time. 5TQwHyZbedaH4Pcthj1Hxf5GqcigL6qWuB7YEsBtqvhr chart looks bullish af.",
                    },
                },
                {
                    user: "{{user1}}",
                    content: {
                        text: "Hype is always real until it isn't. I'm taking out a fat short position here. Don't say I didn't warn you when this crashes 90% and you're left holding the flaming bags.",
                    },
                },
            ],
            outcome: `\`\`\`json  
[
  {
    "recommender": "{{user2}}",
    "ticker": "SAMOYED",
    "contractAddress": "5TQwHyZbedaH4Pcthj1Hxf5GqcigL6qWuB7YEsBtqvhr",
    "type": "buy", 
    "conviction": "medium",
    "alreadyKnown": false
  },
  {
    "recommender": "{{user1}}",
    "ticker": "SAMOYED",
    "contractAddress": "5TQwHyZbedaH4Pcthj1Hxf5GqcigL6qWuB7YEsBtqvhr",
    "type": "dont_buy", 
    "conviction": "high",
    "alreadyKnown": false
  }  
]
\`\`\``,
        },
    ],
};<|MERGE_RESOLUTION|>--- conflicted
+++ resolved
@@ -147,16 +147,14 @@
     for (const rec of filteredRecommendations) {
         // create the wallet provider and token provider
         const walletProvider = new WalletProvider(
-<<<<<<< HEAD
-            new Connection("https://api.mainnet-beta.solana.com"),
+            new Connection(
+                runtime.getSetting("RPC_URL") ||
+                    "https://api.mainnet-beta.solana.com"
+            ),
             new PublicKey(
                 runtime.getSetting("SOLANA_PUBLIC_KEY") ??
                 runtime.getSetting("WALLET_PUBLIC_KEY")
             )
-=======
-            new Connection(runtime.getSetting("RPC_URL")),
-            new PublicKey(runtime.getSetting("WALLET_PUBLIC_KEY"))
->>>>>>> 2d729013
         );
         const tokenProvider = new TokenProvider(
             rec.contractAddress,
