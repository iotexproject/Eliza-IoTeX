import {
    Action,
    HandlerCallback,
    IAgentRuntime,
    Memory,
    State,
} from "@elizaos/core";

import { adaptQSResponse } from "../services/quicksilver";
import { askQuickSilver } from "../services/quicksilver";

export const depinProjects: Action = {
    name: "DEPIN_PROJECTS",
    similes: [
        "DEPIN_TOKENS",
        "DEPIN_DATA",
        "DEPIN_STATS",
        "DEPIN_ANALYTICS",
        "PROJECT_TOKENS",
        "PROJECT_STATS",
        "PROJECT_DATA",
        "TOKEN_PROJECTS",
        "CHAIN_PROJECTS",
        "BLOCKCHAIN_PROJECTS",
        "PROJECT_ANALYTICS",
        "PROJECT_DETAILS",
    ],
    description: "Analyzes DePINScan projects",
    suppressInitialMessage: true,
    validate: async (_runtime: IAgentRuntime) => {
        return true;
    },
    examples: [
        [
            {
                user: "user",
                content: {
                    text: "What is the token price of Render?",
                },
            },
            {
                user: "assistant",
                content: {
                    text: "Let me check the current token price of Render for you.",
                    action: "DEPIN_PROJECTS",
                },
            },
        ],
        [
            {
                user: "user",
                content: {
                    text: "Which token has a higher price: Helium or Render?",
                },
            },
            {
                user: "assistant",
                content: {
                    text: "I'll compare the token prices of Helium and Render for you.",
                    action: "DEPIN_PROJECTS",
                },
            },
        ],
        [
            {
                user: "user",
                content: {
                    text: "Can you give me the prices of all available tokens?",
                },
            },
            {
                user: "assistant",
                content: {
                    text: "I'll fetch the current prices of all available tokens for you.",
                    action: "DEPIN_PROJECTS",
                },
            },
        ],
        [
            {
                user: "user",
                content: {
                    text: "Which token costs more than $200?",
                },
            },
            {
                user: "assistant",
                content: {
                    text: "Let me check which tokens are currently priced above $200.",
                    action: "DEPIN_PROJECTS",
                },
            },
        ],
        [
            {
                user: "user",
                content: {
                    text: "What is the market cap of Render?",
                },
            },
            {
                user: "assistant",
                content: {
                    text: "I'll look up the current market cap of Render for you.",
                    action: "DEPIN_PROJECTS",
                },
            },
        ],
        [
            {
                user: "user",
                content: {
                    text: "Can you give me the categories for Solana?",
                },
            },
            {
                user: "assistant",
                content: {
                    text: "I'll check what categories Solana belongs to.",
                    action: "DEPIN_PROJECTS",
                },
            },
        ],
        [
            {
                user: "user",
                content: {
                    text: "What is the fully diluted valuation of Helium?",
                },
            },
            {
                user: "assistant",
                content: {
                    text: "Let me look up the fully diluted valuation of Helium for you.",
                    action: "DEPIN_PROJECTS",
                },
            },
        ],
        [
            {
                user: "user",
                content: {
                    text: "What are the projects running on Solana?",
                },
            },
            {
                user: "assistant",
                content: {
                    text: "I'll check which projects are currently running on Solana.",
                    action: "DEPIN_PROJECTS",
                },
            },
        ],
        [
            {
                user: "user",
                content: {
                    text: "What is the token price of an unlisted project?",
                },
            },
            {
                user: "assistant",
                content: {
                    text: "Let me check if I can find any information about this project's token price.",
                    action: "DEPIN_PROJECTS",
                },
            },
        ],
        [
            {
                user: "user",
                content: {
                    text: "What is the launch date of Solana?",
                },
            },
            {
                user: "assistant",
                content: {
                    text: "I'll look up Solana's launch date for you.",
                    action: "DEPIN_PROJECTS",
                },
            },
        ],
        [
            {
                user: "user",
                content: {
                    text: "Can you tell me the founder of Render?",
                },
            },
            {
                user: "assistant",
                content: {
                    text: "Let me check who founded Render.",
                    action: "DEPIN_PROJECTS",
                },
            },
        ],
        [
            {
                user: "user",
                content: {
                    text: "Do you have the total supply for Helium?",
                },
            },
            {
                user: "assistant",
                content: {
                    text: "I'll look up the total supply information for Helium.",
                    action: "DEPIN_PROJECTS",
                },
            },
        ],
    ],
    handler: async (
        runtime: IAgentRuntime,
        message: Memory,
        state: State,
        _options: { [key: string]: unknown },
        callback?: HandlerCallback
    ): Promise<boolean> => {
        if (!state) {
            state = (await runtime.composeState(message)) as State;
        } else {
            state = await runtime.updateRecentMessageState(state);
        }

        try {
<<<<<<< HEAD
            if (callback) {
                callback({
                    text: "Collecting data from Quicksilver...",
                });
            }

=======
>>>>>>> 060d126f
            const text = await askQuickSilver(message.content.text);
            const adaptedResponse = await adaptQSResponse(state, runtime, text);
            if (callback) {
                callback({
                    text: adaptedResponse,
                    inReplyTo: message.id,
                });
            }
            return true;
        } catch (error) {
            console.error("Error in depin project plugin:", error);
            if (callback) {
                callback({
                    text: `Error processing request, try again`,
                    content: { error: error.message },
                });
            }
            return false;
        }
    },
};<|MERGE_RESOLUTION|>--- conflicted
+++ resolved
@@ -226,15 +226,6 @@
         }
 
         try {
-<<<<<<< HEAD
-            if (callback) {
-                callback({
-                    text: "Collecting data from Quicksilver...",
-                });
-            }
-
-=======
->>>>>>> 060d126f
             const text = await askQuickSilver(message.content.text);
             const adaptedResponse = await adaptQSResponse(state, runtime, text);
             if (callback) {
