--- conflicted
+++ resolved
@@ -2,10 +2,6 @@
 import { SqliteDatabaseAdapter } from "@elizaos/adapter-sqlite";
 import { AutoClientInterface } from "@elizaos/client-auto";
 import { DiscordClientInterface } from "@elizaos/client-discord";
-<<<<<<< HEAD
-import { SlackClientInterface } from "@elizaos/client-slack";
-=======
->>>>>>> b9fefeee
 import { TelegramClientInterface } from "@elizaos/client-telegram";
 import { TwitterClientInterface } from "@elizaos/client-twitter";
 import {
@@ -332,12 +328,7 @@
         elizaLogger.info("Initializing PostgreSQL connection...");
         const db = new PostgresDatabaseAdapter({
             connectionString: process.env.POSTGRES_URL,
-<<<<<<< HEAD
-            parseInputs: true,
-            max: 50
-=======
             max: 15,
->>>>>>> b9fefeee
         });
 
         // Test the connection
@@ -395,18 +386,6 @@
         }
     }
 
-<<<<<<< HEAD
-    if (clientTypes.includes(Clients.FARCASTER)) {
-        // why is this one different :(
-        const farcasterClient = new FarcasterAgentClient(runtime);
-        if (farcasterClient) {
-            farcasterClient.start();
-            clients.farcaster = farcasterClient;
-        }
-    }
-
-=======
->>>>>>> b9fefeee
     elizaLogger.log("client keys", Object.keys(clients));
 
     // TODO: Add Slack client to the list
